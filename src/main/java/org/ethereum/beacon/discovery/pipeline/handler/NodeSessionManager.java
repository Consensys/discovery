/*
 * SPDX-License-Identifier: Apache-2.0
 */

package org.ethereum.beacon.discovery.pipeline.handler;

import static com.google.common.base.Preconditions.checkNotNull;

import com.google.common.annotations.VisibleForTesting;
import java.net.InetSocketAddress;
import java.security.SecureRandom;
import java.util.Map;
import java.util.Objects;
import java.util.Optional;
import java.util.concurrent.ConcurrentHashMap;
import java.util.concurrent.TimeUnit;
import org.apache.logging.log4j.LogManager;
import org.apache.logging.log4j.Logger;
import org.apache.tuweni.bytes.Bytes;
import org.ethereum.beacon.discovery.pipeline.Envelope;
import org.ethereum.beacon.discovery.pipeline.EnvelopeHandler;
import org.ethereum.beacon.discovery.pipeline.Field;
import org.ethereum.beacon.discovery.pipeline.HandlerUtil;
import org.ethereum.beacon.discovery.pipeline.Pipeline;
import org.ethereum.beacon.discovery.scheduler.ExpirationScheduler;
import org.ethereum.beacon.discovery.scheduler.ExpirationSchedulerFactory;
import org.ethereum.beacon.discovery.schema.NodeRecord;
import org.ethereum.beacon.discovery.schema.NodeSession;
import org.ethereum.beacon.discovery.storage.KBuckets;
import org.ethereum.beacon.discovery.storage.LocalNodeRecordStore;
import org.ethereum.beacon.discovery.type.Bytes12;

/**
 * Performs {@link Field#SESSION_LOOKUP} request. Looks up for Node session based on NodeId, which
 * should be in request field and stores it in {@link Field#SESSION} field.
 */
public class NodeSessionManager implements EnvelopeHandler {
  private static final int SESSION_CLEANUP_DELAY_SECONDS = 180;
  private static final int REQUEST_CLEANUP_DELAY_SECONDS = 60;
  private static final Logger logger = LogManager.getLogger(NodeSessionManager.class);
  private final LocalNodeRecordStore localNodeRecordStore;
  private final Bytes staticNodeKey;
  private final KBuckets nodeBucketStorage;
  private final Map<SessionKey, NodeSession> recentSessions = new ConcurrentHashMap<>();
  private final Map<Bytes12, NodeSession> lastNonceToSession = new ConcurrentHashMap<>();
  private final Pipeline outgoingPipeline;
  private final ExpirationScheduler<SessionKey> sessionExpirationScheduler;
  private final ExpirationScheduler<Bytes> requestExpirationScheduler;

  public NodeSessionManager(
      LocalNodeRecordStore localNodeRecordStore,
      Bytes staticNodeKey,
      KBuckets nodeBucketStorage,
      Pipeline outgoingPipeline,
      ExpirationSchedulerFactory expirationSchedulerFactory) {
    this.localNodeRecordStore = localNodeRecordStore;
    this.staticNodeKey = staticNodeKey;
    this.nodeBucketStorage = nodeBucketStorage;
    this.outgoingPipeline = outgoingPipeline;
    this.sessionExpirationScheduler =
        expirationSchedulerFactory.create(SESSION_CLEANUP_DELAY_SECONDS, TimeUnit.SECONDS);
    this.requestExpirationScheduler =
        expirationSchedulerFactory.create(REQUEST_CLEANUP_DELAY_SECONDS, TimeUnit.SECONDS);
  }

  @Override
  public void handle(Envelope envelope) {
    if (!HandlerUtil.requireField(Field.SESSION_LOOKUP, envelope)) {
      return;
    }
    if (envelope.contains(Field.SESSION)) {
      return;
    }
    logger.trace("Envelope {} in NodeIdToSession, requirements are satisfied!", envelope.getId());

    SessionLookup sessionRequest = envelope.get(Field.SESSION_LOOKUP);
    envelope.remove(Field.SESSION_LOOKUP);
    logger.trace(
        "Envelope {}: Session lookup requested for nodeId {}", envelope.getId(), sessionRequest);

    getOrCreateSession(sessionRequest, envelope)
        .ifPresentOrElse(
            nodeSession -> {
              envelope.put(Field.SESSION, nodeSession);
              logger.trace("Session resolved: {} in envelope #{}", nodeSession, envelope.getId());
            },
            () ->
                logger.trace(
                    "Session could not be resolved or created for {}", sessionRequest.getNodeId()));
  }

  private Optional<NodeSession> getOrCreateSession(SessionLookup sessionLookup, Envelope envelope) {
    return getRemoteSocketAddress(envelope)
        .map(
            remoteSocketAddress -> {
              SessionKey sessionKey =
                  new SessionKey(sessionLookup.getNodeId(), remoteSocketAddress);
              NodeSession context =
                  recentSessions.computeIfAbsent(
                      sessionKey,
                      existingSessionKey ->
                          createNodeSession(existingSessionKey, sessionLookup.getNodeRecord()));

              sessionExpirationScheduler.put(sessionKey, () -> deleteSession(sessionKey));
              return context;
            });
  }

  public void dropSession(NodeSession session) {
    SessionKey sessionKey = new SessionKey(session.getNodeId(), session.getRemoteAddress());
    sessionExpirationScheduler.cancel(sessionKey);
    deleteSession(sessionKey);
  }

  private void deleteSession(SessionKey sessionKey) {
    NodeSession removedSession = recentSessions.remove(sessionKey);
    if (removedSession != null) {
      removedSession.getLastOutboundNonce().ifPresent(lastNonceToSession::remove);
    }
  }

  @VisibleForTesting
  public Optional<NodeSession> getNodeSession(Bytes nodeId) {
    return recentSessions.entrySet().stream()
        .filter(e -> e.getKey().nodeId.equals(nodeId))
        .map(Map.Entry::getValue)
        .findFirst();
  }

  public Optional<NodeSession> getNodeSessionByLastOutboundNonce(Bytes12 nonce) {
    return Optional.ofNullable(lastNonceToSession.get(nonce));
  }

  public void onSessionLastNonceUpdate(
      NodeSession session, Optional<Bytes12> previousNonce, Bytes12 newNonce) {
    previousNonce.ifPresent(lastNonceToSession::remove);
    lastNonceToSession.put(newNonce, session);
  }

<<<<<<< HEAD
  private NodeSession createNodeSession(final SessionKey key) {
    Optional<NodeRecord> nodeRecord = nodeBucketStorage.getNode(key.nodeId);
=======
  private NodeSession createNodeSession(
      final SessionKey key, final Optional<NodeRecord> suppliedNodeRecord) {
    Optional<NodeRecord> nodeRecord =
        suppliedNodeRecord.or(() -> nodeTable.getNode(key.nodeId).map(NodeRecordInfo::getNode));
>>>>>>> 6d3c791f
    SecureRandom random = new SecureRandom();
    return new NodeSession(
        key.nodeId,
        nodeRecord,
        key.remoteSocketAddress,
        this,
        localNodeRecordStore,
        staticNodeKey,
        nodeBucketStorage,
        outgoingPipeline::push,
        random,
        requestExpirationScheduler);
  }

  private Optional<InetSocketAddress> getRemoteSocketAddress(final Envelope envelope) {
    return Optional.ofNullable(envelope.get(Field.REMOTE_SENDER))
        .or(() -> envelope.get(Field.NODE).getUdpAddress());
  }

  private static class SessionKey {
    private final Bytes nodeId;
    private final InetSocketAddress remoteSocketAddress;

    private SessionKey(final Bytes nodeId, final InetSocketAddress remoteSocketAddress) {
      checkNotNull(remoteSocketAddress);
      this.nodeId = nodeId;
      this.remoteSocketAddress = remoteSocketAddress;
    }

    @Override
    public boolean equals(final Object o) {
      if (this == o) {
        return true;
      }
      if (o == null || getClass() != o.getClass()) {
        return false;
      }
      final SessionKey that = (SessionKey) o;
      return Objects.equals(nodeId, that.nodeId)
          && Objects.equals(remoteSocketAddress, that.remoteSocketAddress);
    }

    @Override
    public int hashCode() {
      return Objects.hash(nodeId, remoteSocketAddress);
    }
  }
}<|MERGE_RESOLUTION|>--- conflicted
+++ resolved
@@ -137,15 +137,10 @@
     lastNonceToSession.put(newNonce, session);
   }
 
-<<<<<<< HEAD
-  private NodeSession createNodeSession(final SessionKey key) {
-    Optional<NodeRecord> nodeRecord = nodeBucketStorage.getNode(key.nodeId);
-=======
   private NodeSession createNodeSession(
       final SessionKey key, final Optional<NodeRecord> suppliedNodeRecord) {
     Optional<NodeRecord> nodeRecord =
-        suppliedNodeRecord.or(() -> nodeTable.getNode(key.nodeId).map(NodeRecordInfo::getNode));
->>>>>>> 6d3c791f
+        suppliedNodeRecord.or(() -> nodeBucketStorage.getNode(key.nodeId));
     SecureRandom random = new SecureRandom();
     return new NodeSession(
         key.nodeId,
