--- conflicted
+++ resolved
@@ -61,20 +61,11 @@
     try {
       final NodeRecord nodeRecord = session.getNodeRecord().orElseThrow();
 
-<<<<<<< HEAD
       Bytes12 whoAreYouNonce = whoAreYouPacket.getHeader().getStaticHeader().getNonce();
       boolean nonceMatches =
           session.getLastOutboundNonce().map(whoAreYouNonce::equals).orElse(false);
       if (!nonceMatches) {
-        logger.error(
-=======
-      if (!whoAreYouPacket
-          .getHeader()
-          .getStaticHeader()
-          .getNonce()
-          .equals(session.getNonce().orElseThrow())) {
         logger.debug(
->>>>>>> c4ffade2
             "Verification not passed for message [{}] from node {} in status {}",
             whoAreYouPacket,
             nodeRecord,
