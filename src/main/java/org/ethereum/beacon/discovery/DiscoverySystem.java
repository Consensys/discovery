/*
 * SPDX-License-Identifier: Apache-2.0
 */
package org.ethereum.beacon.discovery;

import java.util.Collection;
import java.util.List;
import java.util.concurrent.CompletableFuture;
import java.util.stream.Stream;
import org.apache.logging.log4j.LogManager;
import org.apache.logging.log4j.Logger;
import org.apache.tuweni.bytes.Bytes;
import org.apache.tuweni.bytes.Bytes32;
import org.ethereum.beacon.discovery.scheduler.ExpirationSchedulerFactory;
import org.ethereum.beacon.discovery.schema.NodeRecord;
import org.ethereum.beacon.discovery.storage.BucketStats;
import org.ethereum.beacon.discovery.storage.KBuckets;
import org.ethereum.beacon.discovery.task.DiscoveryTaskManager;

public class DiscoverySystem {
  private static final Logger LOG = LogManager.getLogger();
  private final DiscoveryManager discoveryManager;
  private final DiscoveryTaskManager taskManager;
  private final ExpirationSchedulerFactory expirationSchedulerFactory;
  private final KBuckets buckets;
  private final List<NodeRecord> bootnodes;

  DiscoverySystem(
      final DiscoveryManager discoveryManager,
      final DiscoveryTaskManager taskManager,
      final ExpirationSchedulerFactory expirationSchedulerFactory,
      final KBuckets buckets,
      final List<NodeRecord> bootnodes) {
    this.discoveryManager = discoveryManager;
    this.taskManager = taskManager;
    this.expirationSchedulerFactory = expirationSchedulerFactory;
    this.buckets = buckets;
    this.bootnodes = bootnodes;
  }

  public CompletableFuture<Void> start() {
    return discoveryManager.start().thenRun(taskManager::start).thenRun(this::pingBootnodes);
  }

  private void pingBootnodes() {
    bootnodes.forEach(
        bootnode ->
            discoveryManager
                .ping(bootnode)
                .exceptionally(
                    e -> {
                      LOG.debug("Failed to ping bootnode: " + bootnode);
                      return null;
                    }));
  }

  public void stop() {
    taskManager.stop();
    discoveryManager.stop();
    expirationSchedulerFactory.stop();
  }

  public NodeRecord getLocalNodeRecord() {
    return discoveryManager.getLocalNodeRecord();
  }

  public BucketStats getBucketStats() {
    return buckets.getStats();
  }

  public void updateCustomFieldValue(final String fieldName, final Bytes value) {
    discoveryManager.updateCustomFieldValue(fieldName, value);
  }

  /**
   * Initiates FINDNODE with node `nodeRecord`
   *
   * @param nodeRecord Ethereum Node record
   * @param distances Distances to search for
   * @return Future which is fired when reply is received or fails in timeout/not successful
<<<<<<< HEAD
   *     handshake/bad message exchange. Contains the list of nodes returned by the request.
   */
  public CompletableFuture<List<NodeRecord>> findNodes(
=======
   *     handshake/bad message exchange. Contains the collection of nodes returned by the peer.
   */
  public CompletableFuture<Collection<NodeRecord>> findNodes(
>>>>>>> 5959af3a
      NodeRecord nodeRecord, List<Integer> distances) {
    return discoveryManager.findNodes(nodeRecord, distances);
  }

  /**
   * Initiates PING with node `nodeRecord`
   *
   * @param nodeRecord Ethereum Node record
   * @return Future which is fired when reply is received or fails in timeout/not successful
   *     handshake/bad message exchange.
   */
  public CompletableFuture<Void> ping(NodeRecord nodeRecord) {
    return discoveryManager.ping(nodeRecord);
  }

  /**
   * Initiates TALK with node `nodeRecord`
   *
   * @param nodeRecord Ethereum Node record
   * @return Promise of the node TALK response.
   */
  public CompletableFuture<Bytes> talk(NodeRecord nodeRecord, Bytes protocol, Bytes request) {
    return discoveryManager.talk(nodeRecord, protocol, request);
  }

  public Stream<NodeRecord> streamKnownNodes() {
    return buckets.streamClosestNodes(Bytes32.ZERO);
  }

<<<<<<< HEAD
  public CompletableFuture<List<NodeRecord>> searchForNewPeers() {
=======
  public CompletableFuture<Collection<NodeRecord>> searchForNewPeers() {
>>>>>>> 5959af3a
    return taskManager.searchForNewPeers();
  }
}<|MERGE_RESOLUTION|>--- conflicted
+++ resolved
@@ -78,15 +78,9 @@
    * @param nodeRecord Ethereum Node record
    * @param distances Distances to search for
    * @return Future which is fired when reply is received or fails in timeout/not successful
-<<<<<<< HEAD
-   *     handshake/bad message exchange. Contains the list of nodes returned by the request.
-   */
-  public CompletableFuture<List<NodeRecord>> findNodes(
-=======
    *     handshake/bad message exchange. Contains the collection of nodes returned by the peer.
    */
   public CompletableFuture<Collection<NodeRecord>> findNodes(
->>>>>>> 5959af3a
       NodeRecord nodeRecord, List<Integer> distances) {
     return discoveryManager.findNodes(nodeRecord, distances);
   }
@@ -116,11 +110,7 @@
     return buckets.streamClosestNodes(Bytes32.ZERO);
   }
 
-<<<<<<< HEAD
-  public CompletableFuture<List<NodeRecord>> searchForNewPeers() {
-=======
   public CompletableFuture<Collection<NodeRecord>> searchForNewPeers() {
->>>>>>> 5959af3a
     return taskManager.searchForNewPeers();
   }
 }