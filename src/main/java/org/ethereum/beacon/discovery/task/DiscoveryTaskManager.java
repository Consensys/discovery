/*
 * SPDX-License-Identifier: Apache-2.0
 */

package org.ethereum.beacon.discovery.task;

import java.time.Duration;
<<<<<<< HEAD
import java.util.BitSet;
=======
import java.util.Collection;
>>>>>>> 5959af3a
import java.util.List;
import java.util.Random;
import java.util.concurrent.CompletableFuture;
import java.util.concurrent.Future;
import java.util.function.Function;
import org.apache.tuweni.bytes.Bytes;
import org.ethereum.beacon.discovery.DiscoveryManager;
import org.ethereum.beacon.discovery.scheduler.ExpirationSchedulerFactory;
import org.ethereum.beacon.discovery.scheduler.Scheduler;
import org.ethereum.beacon.discovery.schema.NodeRecord;
import org.ethereum.beacon.discovery.storage.KBuckets;

/** Manages recurrent node check task(s) */
public class DiscoveryTaskManager {

  public static final Duration DEFAULT_RETRY_TIMEOUT = Duration.ofSeconds(10);
  public static final Duration DEFAULT_LIVE_CHECK_INTERVAL = Duration.ofSeconds(1);
  private static final int RECURSIVE_LOOKUP_INTERVAL_SECONDS = 10;
  private static final int RECURSIVE_SEARCH_QUERY_LIMIT = 15;
  private final Bytes homeNodeId;
  private final Scheduler scheduler;
  private final RecursiveLookupTasks recursiveLookupTasks;
  private final KBuckets nodeBucketStorage;

  private final Duration liveCheckInterval;
  private CompletableFuture<Void> recursiveLookupSchedule;
  private CompletableFuture<Void> maintenanceSchedule;

  /**
   * @param discoveryManager Discovery manager
   * @param nodeBucketStorage Node bucket storage. stores only closest nodes in ready-to-answer
   *     format
   * @param scheduler scheduler to run recurrent tasks on
   */
  public DiscoveryTaskManager(
      DiscoveryManager discoveryManager,
      Bytes homeNodeId,
      KBuckets nodeBucketStorage,
      Scheduler scheduler,
      ExpirationSchedulerFactory expirationSchedulerFactory,
      Duration retryTimeout,
      Duration liveCheckInterval) {
    this.homeNodeId = homeNodeId;
    this.scheduler = scheduler;
    this.nodeBucketStorage = nodeBucketStorage;
    this.recursiveLookupTasks =
        new RecursiveLookupTasks(
            discoveryManager, scheduler, expirationSchedulerFactory, retryTimeout);
    this.liveCheckInterval = liveCheckInterval;
  }

  public synchronized void start() {
    recursiveLookupSchedule =
        scheduler.executeAtFixedRate(
            Duration.ZERO,
            Duration.ofSeconds(RECURSIVE_LOOKUP_INTERVAL_SECONDS),
            this::performSearchForNewPeers);
    maintenanceSchedule =
        scheduler.executeAtFixedRate(Duration.ZERO, liveCheckInterval, this::maintenanceTask);
  }

  public synchronized void stop() {
    safeCancel(recursiveLookupSchedule);
    safeCancel(maintenanceSchedule);
  }

  private void safeCancel(final Future<?> future) {
    if (future != null) {
      future.cancel(true);
    }
  }

  private void maintenanceTask() {
    for (int distance = 1; distance <= KBuckets.MAXIMUM_BUCKET; distance++) {
      nodeBucketStorage.performMaintenance(distance);
    }
  }

<<<<<<< HEAD
  public CompletableFuture<List<NodeRecord>> searchForNewPeers() {
=======
  public CompletableFuture<Collection<NodeRecord>> searchForNewPeers() {
>>>>>>> 5959af3a
    // We wind up with a CompletableFuture<CompletableFuture> so unwrap one level.
    return scheduler.execute(this::performSearchForNewPeers).thenCompose(Function.identity());
  }

<<<<<<< HEAD
  private Bytes createNodeIdAtDistance(final int distance) {
    final int idSize = homeNodeId.size();
    final BitSet bits = BitSet.valueOf(homeNodeId.reverse().toArray());
    bits.flip(distance - 1);
    final byte[] targetNodeId = new byte[idSize];
    final byte[] src = bits.toByteArray();
    System.arraycopy(src, 0, targetNodeId, 0, src.length);
    return Bytes.wrap(targetNodeId).reverse();
  }

  private CompletableFuture<List<NodeRecord>> performSearchForNewPeers() {
    int distance = randomDistance();
    final Bytes targetNodeId = createNodeIdAtDistance(distance);
    return new RecursiveLookupTask(
            nodeBucketStorage, this::findNodes, RECURSIVE_SEARCH_QUERY_LIMIT, targetNodeId, homeNodeId)
        .execute();
=======
  private CompletableFuture<Collection<NodeRecord>> performSearchForNewPeers() {
    return new RecursiveLookupTask(
            nodeTable, this::findNodes, RECURSIVE_SEARCH_QUERY_LIMIT, Bytes32.random())
        .execute();
  }

  private CompletableFuture<Collection<NodeRecord>> findNodes(
      final NodeRecordInfo nodeRecordInfo, final int distance) {
    final CompletableFuture<Collection<NodeRecord>> searchResult =
        recursiveLookupTasks.add(nodeRecordInfo.getNode(), distance);
    searchResult.handle(
        (__, error) -> {
          if (error != null) {
            if (error instanceof TimeoutException) {
              updateNode(
                  nodeRecordInfo,
                  new NodeRecordInfo(
                      nodeRecordInfo.getNode(),
                      Functions.getTime(),
                      NodeStatus.SLEEP,
                      (nodeRecordInfo.getRetry() + 1)));
            }
          } else {
            updateNode(
                nodeRecordInfo,
                new NodeRecordInfo(
                    nodeRecordInfo.getNode(), Functions.getTime(), NodeStatus.ACTIVE, 0));
          }
          return null;
        });

    return searchResult;
>>>>>>> 5959af3a
  }

  private int randomDistance() {
    return Math.max(1, new Random().nextInt(KBuckets.MAXIMUM_BUCKET));
  }

  private CompletableFuture<List<NodeRecord>> findNodes(final NodeRecord nodeRecord, final int distance) {
    return recursiveLookupTasks.add(nodeRecord, distance);
  }
}<|MERGE_RESOLUTION|>--- conflicted
+++ resolved
@@ -5,11 +5,8 @@
 package org.ethereum.beacon.discovery.task;
 
 import java.time.Duration;
-<<<<<<< HEAD
+import java.util.Collection;
 import java.util.BitSet;
-=======
-import java.util.Collection;
->>>>>>> 5959af3a
 import java.util.List;
 import java.util.Random;
 import java.util.concurrent.CompletableFuture;
@@ -88,16 +85,11 @@
     }
   }
 
-<<<<<<< HEAD
-  public CompletableFuture<List<NodeRecord>> searchForNewPeers() {
-=======
   public CompletableFuture<Collection<NodeRecord>> searchForNewPeers() {
->>>>>>> 5959af3a
     // We wind up with a CompletableFuture<CompletableFuture> so unwrap one level.
     return scheduler.execute(this::performSearchForNewPeers).thenCompose(Function.identity());
   }
 
-<<<<<<< HEAD
   private Bytes createNodeIdAtDistance(final int distance) {
     final int idSize = homeNodeId.size();
     final BitSet bits = BitSet.valueOf(homeNodeId.reverse().toArray());
@@ -108,53 +100,19 @@
     return Bytes.wrap(targetNodeId).reverse();
   }
 
-  private CompletableFuture<List<NodeRecord>> performSearchForNewPeers() {
+  private CompletableFuture<Collection<NodeRecord>> performSearchForNewPeers() {
     int distance = randomDistance();
     final Bytes targetNodeId = createNodeIdAtDistance(distance);
     return new RecursiveLookupTask(
             nodeBucketStorage, this::findNodes, RECURSIVE_SEARCH_QUERY_LIMIT, targetNodeId, homeNodeId)
         .execute();
-=======
-  private CompletableFuture<Collection<NodeRecord>> performSearchForNewPeers() {
-    return new RecursiveLookupTask(
-            nodeTable, this::findNodes, RECURSIVE_SEARCH_QUERY_LIMIT, Bytes32.random())
-        .execute();
-  }
-
-  private CompletableFuture<Collection<NodeRecord>> findNodes(
-      final NodeRecordInfo nodeRecordInfo, final int distance) {
-    final CompletableFuture<Collection<NodeRecord>> searchResult =
-        recursiveLookupTasks.add(nodeRecordInfo.getNode(), distance);
-    searchResult.handle(
-        (__, error) -> {
-          if (error != null) {
-            if (error instanceof TimeoutException) {
-              updateNode(
-                  nodeRecordInfo,
-                  new NodeRecordInfo(
-                      nodeRecordInfo.getNode(),
-                      Functions.getTime(),
-                      NodeStatus.SLEEP,
-                      (nodeRecordInfo.getRetry() + 1)));
-            }
-          } else {
-            updateNode(
-                nodeRecordInfo,
-                new NodeRecordInfo(
-                    nodeRecordInfo.getNode(), Functions.getTime(), NodeStatus.ACTIVE, 0));
-          }
-          return null;
-        });
-
-    return searchResult;
->>>>>>> 5959af3a
   }
 
   private int randomDistance() {
     return Math.max(1, new Random().nextInt(KBuckets.MAXIMUM_BUCKET));
   }
 
-  private CompletableFuture<List<NodeRecord>> findNodes(final NodeRecord nodeRecord, final int distance) {
+  private CompletableFuture<Collection<NodeRecord>> findNodes(final NodeRecord nodeRecord, final int distance) {
     return recursiveLookupTasks.add(nodeRecord, distance);
   }
 }