/*
 * SPDX-License-Identifier: Apache-2.0
 */

package org.ethereum.beacon.discovery.task;

import static org.ethereum.beacon.discovery.schema.NodeStatus.DEAD;

import java.time.Duration;
import java.util.List;
import java.util.concurrent.CompletableFuture;
import java.util.concurrent.Future;
import java.util.concurrent.TimeoutException;
import java.util.function.Consumer;
import java.util.function.Predicate;
import java.util.stream.Stream;
import org.apache.logging.log4j.LogManager;
import org.apache.logging.log4j.Logger;
import org.apache.tuweni.bytes.Bytes;
import org.apache.tuweni.bytes.Bytes32;
import org.ethereum.beacon.discovery.DiscoveryManager;
import org.ethereum.beacon.discovery.scheduler.Scheduler;
import org.ethereum.beacon.discovery.schema.NodeRecord;
import org.ethereum.beacon.discovery.schema.NodeRecordInfo;
import org.ethereum.beacon.discovery.schema.NodeStatus;
import org.ethereum.beacon.discovery.storage.NodeBucketStorage;
import org.ethereum.beacon.discovery.storage.NodeTable;
import org.ethereum.beacon.discovery.util.Functions;

/** Manages recurrent node check task(s) */
public class DiscoveryTaskManager {
<<<<<<< HEAD
  private static final int CONCURRENT_LIVENESS_CHECK_LIMIT = 5;
  private static final int RECURSIVE_LOOKUP_DISTANCE = 100;
  private static final int STATUS_EXPIRATION_SECONDS = 600;
=======

  private static final Logger LOG = LogManager.getLogger();
  private static final int LIVE_CHECK_DISTANCE = 100;
  static final int STATUS_EXPIRATION_SECONDS = 600;
>>>>>>> b734de29
  private static final int LIVE_CHECK_INTERVAL_SECONDS = 1;
  private static final int RECURSIVE_LOOKUP_INTERVAL_SECONDS = 10;
  private static final int RECURSIVE_SEARCH_QUERY_LIMIT = 15;
  private static final int RETRY_TIMEOUT_SECONDS = 60;
  private static final int MAX_RETRIES = 10;
  private final Scheduler scheduler;
  private final Bytes homeNodeId;
  private final LiveCheckTasks liveCheckTasks;
  private final RecursiveLookupTasks recursiveLookupTasks;
  private final NodeTable nodeTable;
  private final NodeBucketStorage nodeBucketStorage;
  /**
   * Checks whether {@link NodeRecord} is ready for alive status check. Plus, marks records as DEAD
   * if there were a lot of unsuccessful retries to get reply from node.
   *
   * <p>We don't need to recheck the node if
   *
   * <ul>
   *   <li>Node is ACTIVE and last connection retry was not too much time ago
   *   <li>Node is marked as {@link NodeStatus#DEAD}
   *   <li>Node is not ACTIVE but last connection retry was "seconds ago"
   * </ul>
   *
   * <p>In all other cases method returns true, meaning node is ready for ping check
   */
  private static final Predicate<NodeRecordInfo> LIVE_CHECK_NODE_RULE =
      nodeRecord -> {
        long currentTime = Functions.getTime();
        if (nodeRecord.getStatus() == NodeStatus.ACTIVE
            && nodeRecord.getLastRetry() > currentTime - STATUS_EXPIRATION_SECONDS) {
          return false; // no need to rediscover
        }
        if (DEAD.equals(nodeRecord.getStatus())) {
          return false; // node looks dead but we are keeping its records for some reason
        }
        if ((currentTime - nodeRecord.getLastRetry())
            < (nodeRecord.getRetry() * nodeRecord.getRetry())) {
          return false; // too early for retry
        }

        return true;
      };

  /**
   * Checks whether {@link org.ethereum.beacon.discovery.schema.NodeRecord} is ready for FINDNODE
   * query which expands the list of all known nodes.
   *
   * <p>Node is eligible if
   *
   * <ul>
   *   <li>Node is ACTIVE and last connection retry was not too much time ago
   * </ul>
   */
  static final Predicate<NodeRecordInfo> RECURSIVE_LOOKUP_NODE_RULE =
      nodeRecord ->
          nodeRecord.getStatus() == NodeStatus.ACTIVE
              && nodeRecord.getLastRetry() > Functions.getTime() - STATUS_EXPIRATION_SECONDS;

  /** Checks whether node is eligible to be considered as dead */
  private static final Predicate<NodeRecordInfo> DEAD_RULE =
      nodeRecord -> nodeRecord.getRetry() >= MAX_RETRIES;

  private final Consumer<NodeRecord>[] nodeRecordUpdatesConsumers;
  private boolean resetDead;
  private boolean removeDead;
  private CompletableFuture<Void> liveCheckSchedule;
  private CompletableFuture<Void> recursiveLookupSchedule;

  /**
   * @param discoveryManager Discovery manager
   * @param nodeTable Ethereum node records storage, stores all found nodes
   * @param nodeBucketStorage Node bucket storage. stores only closest nodes in ready-to-answer
   *     format
   * @param homeNode Home node
   * @param scheduler scheduler to run recurrent tasks on
   * @param resetDead Whether to reset dead status of the nodes on start. If set to true, resets its
   *     status at startup and sets number of used retries to 0. Reset applies after remove, so if
   *     remove is on, reset will be applied to 0 nodes
   * @param removeDead Whether to remove nodes that are found dead after several retries
   * @param nodeRecordUpdatesConsumers consumers are executed when nodeRecord is updated with new
   *     sequence number, so it should be updated in nodeSession
   */
  @SafeVarargs
  public DiscoveryTaskManager(
      DiscoveryManager discoveryManager,
      NodeTable nodeTable,
      NodeBucketStorage nodeBucketStorage,
      NodeRecord homeNode,
      Scheduler scheduler,
      boolean resetDead,
      boolean removeDead,
      Consumer<NodeRecord>... nodeRecordUpdatesConsumers) {
    this.scheduler = scheduler;
    this.nodeTable = nodeTable;
    this.nodeBucketStorage = nodeBucketStorage;
    this.homeNodeId = homeNode.getNodeId();
    this.liveCheckTasks =
        new LiveCheckTasks(discoveryManager, scheduler, Duration.ofSeconds(RETRY_TIMEOUT_SECONDS));
    this.recursiveLookupTasks =
        new RecursiveLookupTasks(
            discoveryManager, scheduler, Duration.ofSeconds(RETRY_TIMEOUT_SECONDS));
    this.resetDead = resetDead;
    this.removeDead = removeDead;
    this.nodeRecordUpdatesConsumers = nodeRecordUpdatesConsumers;
  }

  public synchronized void start() {
    liveCheckSchedule =
        scheduler.executeAtFixedRate(
            Duration.ZERO, Duration.ofSeconds(LIVE_CHECK_INTERVAL_SECONDS), this::liveCheckTask);
    recursiveLookupSchedule =
        scheduler.executeAtFixedRate(
            Duration.ZERO,
            Duration.ofSeconds(RECURSIVE_LOOKUP_INTERVAL_SECONDS),
            this::recursiveLookupTask);
  }

  public synchronized void stop() {
    safeCancel(liveCheckSchedule);
    safeCancel(recursiveLookupSchedule);
  }

  private void safeCancel(final Future<?> future) {
    if (future != null) {
      future.cancel(true);
    }
  }

  private void liveCheckTask() {
    List<NodeRecordInfo> nodes = nodeTable.findClosestNodes(homeNodeId, 0);

    // Dead nodes handling
    nodes.stream()
        .filter(DEAD_RULE)
        .forEach(
            deadMarkedNode -> {
              if (removeDead) {
                nodeTable.remove(deadMarkedNode);
              } else {
                nodeTable.save(
                    new NodeRecordInfo(
                        deadMarkedNode.getNode(),
                        deadMarkedNode.getLastRetry(),
                        DEAD,
                        deadMarkedNode.getRetry()));
              }
            });

    // resets dead records
    Stream<NodeRecordInfo> closestNodes = nodes.stream();
    if (resetDead) {
      closestNodes =
          closestNodes.map(
              nodeRecordInfo -> {
                if (DEAD.equals(nodeRecordInfo.getStatus())) {
                  return new NodeRecordInfo(
                      nodeRecordInfo.getNode(), nodeRecordInfo.getLastRetry(), NodeStatus.SLEEP, 0);
                } else {
                  return nodeRecordInfo;
                }
              });
      resetDead = false;
    }

    // Live check task
    closestNodes
        .filter(LIVE_CHECK_NODE_RULE)
        .limit(CONCURRENT_LIVENESS_CHECK_LIMIT)
        .forEach(
            nodeRecord ->
                liveCheckTasks.add(
                    nodeRecord,
                    () ->
                        updateNode(
                            nodeRecord,
                            new NodeRecordInfo(
                                nodeRecord.getNode(), Functions.getTime(), NodeStatus.ACTIVE, 0)),
                    () ->
                        updateNode(
                            nodeRecord,
                            new NodeRecordInfo(
                                nodeRecord.getNode(),
                                Functions.getTime(),
                                NodeStatus.SLEEP,
                                (nodeRecord.getRetry() + 1)))));
  }

  private void recursiveLookupTask() {
    new RecursiveLookupTask(
            nodeTable, this::findNodes, RECURSIVE_SEARCH_QUERY_LIMIT, Bytes32.random())
        .execute();
  }

  private CompletableFuture<Void> findNodes(
      final NodeRecordInfo nodeRecordInfo, final int distance) {
    final CompletableFuture<Void> searchResult =
        recursiveLookupTasks.add(nodeRecordInfo.getNode(), distance);
    searchResult.handle(
        (__, error) -> {
          if (error != null) {
            if (error instanceof TimeoutException) {
              updateNode(
                  nodeRecordInfo,
                  new NodeRecordInfo(
                      nodeRecordInfo.getNode(),
                      Functions.getTime(),
                      NodeStatus.SLEEP,
                      (nodeRecordInfo.getRetry() + 1)));
            }
          } else {
            updateNode(
                nodeRecordInfo,
                new NodeRecordInfo(
                    nodeRecordInfo.getNode(), Functions.getTime(), NodeStatus.ACTIVE, 0));
          }
          return null;
        });

    return searchResult;
  }

  void onNodeRecordUpdate(NodeRecord nodeRecord) {
    for (Consumer<NodeRecord> consumer : nodeRecordUpdatesConsumers) {
      consumer.accept(nodeRecord);
    }
  }

  private void updateNode(NodeRecordInfo oldNodeRecordInfo, NodeRecordInfo newNodeRecordInfo) {
    // use node with latest seq known
    if (newNodeRecordInfo.getNode().getSeq().compareTo(oldNodeRecordInfo.getNode().getSeq()) < 0) {
      newNodeRecordInfo =
          new NodeRecordInfo(
              oldNodeRecordInfo.getNode(),
              newNodeRecordInfo.getLastRetry(),
              newNodeRecordInfo.getStatus(),
              newNodeRecordInfo.getRetry());
    } else {
      onNodeRecordUpdate(newNodeRecordInfo.getNode());
    }
    LOG.trace(
        "Updating node {} to status {}",
        newNodeRecordInfo.getNode().getNodeId(),
        newNodeRecordInfo.getStatus());
    nodeTable.save(newNodeRecordInfo);
    nodeBucketStorage.put(newNodeRecordInfo);
  }
}<|MERGE_RESOLUTION|>--- conflicted
+++ resolved
@@ -29,16 +29,9 @@
 
 /** Manages recurrent node check task(s) */
 public class DiscoveryTaskManager {
-<<<<<<< HEAD
+  private static final Logger LOG = LogManager.getLogger();
+  static final int STATUS_EXPIRATION_SECONDS = 600;
   private static final int CONCURRENT_LIVENESS_CHECK_LIMIT = 5;
-  private static final int RECURSIVE_LOOKUP_DISTANCE = 100;
-  private static final int STATUS_EXPIRATION_SECONDS = 600;
-=======
-
-  private static final Logger LOG = LogManager.getLogger();
-  private static final int LIVE_CHECK_DISTANCE = 100;
-  static final int STATUS_EXPIRATION_SECONDS = 600;
->>>>>>> b734de29
   private static final int LIVE_CHECK_INTERVAL_SECONDS = 1;
   private static final int RECURSIVE_LOOKUP_INTERVAL_SECONDS = 10;
   private static final int RECURSIVE_SEARCH_QUERY_LIMIT = 15;
