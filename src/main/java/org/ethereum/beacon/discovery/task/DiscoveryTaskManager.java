/*
 * SPDX-License-Identifier: Apache-2.0
 */

package org.ethereum.beacon.discovery.task;

import java.time.Duration;
import java.util.Collection;
import java.util.BitSet;
import java.util.List;
import java.util.Random;
import java.util.concurrent.CompletableFuture;
import java.util.concurrent.Future;
import java.util.function.Function;
import org.apache.tuweni.bytes.Bytes;
import org.ethereum.beacon.discovery.DiscoveryManager;
import org.ethereum.beacon.discovery.scheduler.ExpirationSchedulerFactory;
import org.ethereum.beacon.discovery.scheduler.Scheduler;
import org.ethereum.beacon.discovery.schema.NodeRecord;
<<<<<<< HEAD
import org.ethereum.beacon.discovery.storage.KBuckets;
=======
import org.ethereum.beacon.discovery.schema.NodeRecordInfo;
import org.ethereum.beacon.discovery.schema.NodeStatus;
import org.ethereum.beacon.discovery.storage.KBuckets;
import org.ethereum.beacon.discovery.storage.NodeTable;
import org.ethereum.beacon.discovery.util.Functions;
>>>>>>> 27d8c38b

/** Manages recurrent node check task(s) */
public class DiscoveryTaskManager {

  public static final Duration DEFAULT_RETRY_TIMEOUT = Duration.ofSeconds(10);
  public static final Duration DEFAULT_LIVE_CHECK_INTERVAL = Duration.ofSeconds(1);
  private static final int RECURSIVE_LOOKUP_INTERVAL_SECONDS = 10;
  private static final int RECURSIVE_SEARCH_QUERY_LIMIT = 15;
  private final Bytes homeNodeId;
  private final Scheduler scheduler;
  private final RecursiveLookupTasks recursiveLookupTasks;
<<<<<<< HEAD
  private final KBuckets nodeBucketStorage;
=======
  private final NodeTable nodeTable;
  private final KBuckets nodeBucketStorage;
  /**
   * Checks whether {@link NodeRecord} is ready for alive status check. Plus, marks records as DEAD
   * if there were a lot of unsuccessful retries to get reply from node.
   *
   * <p>We don't need to recheck the node if
   *
   * <ul>
   *   <li>Node is ACTIVE and last connection retry was not too much time ago
   *   <li>Node is marked as {@link NodeStatus#DEAD}
   *   <li>Node is not ACTIVE but last connection retry was "seconds ago"
   * </ul>
   *
   * <p>In all other cases method returns true, meaning node is ready for ping check
   */
  @SuppressWarnings("UnnecessaryLambda")
  private static final Predicate<NodeRecordInfo> LIVE_CHECK_NODE_RULE =
      nodeRecord -> {
        long currentTime = Functions.getTime();
        if (nodeRecord.getStatus() == NodeStatus.ACTIVE
            && nodeRecord.getLastRetry() > currentTime - STATUS_EXPIRATION_SECONDS) {
          return false; // no need to rediscover
        }
        if (DEAD.equals(nodeRecord.getStatus())) {
          return false; // node looks dead but we are keeping its records for some reason
        }
        if ((currentTime - nodeRecord.getLastRetry())
            < (nodeRecord.getRetry() * nodeRecord.getRetry())) {
          return false; // too early for retry
        }

        return true;
      };

  /**
   * Checks whether {@link org.ethereum.beacon.discovery.schema.NodeRecord} is ready for FINDNODE
   * query which expands the list of all known nodes.
   *
   * <p>Node is eligible if
   *
   * <ul>
   *   <li>Node is ACTIVE and last connection retry was not too much time ago
   * </ul>
   */
  @SuppressWarnings("UnnecessaryLambda")
  static final Predicate<NodeRecordInfo> RECURSIVE_LOOKUP_NODE_RULE =
      nodeRecord ->
          nodeRecord.getStatus() == NodeStatus.ACTIVE
              && nodeRecord.getLastRetry() > Functions.getTime() - STATUS_EXPIRATION_SECONDS;

  /** Checks whether node is eligible to be considered as dead */
  @SuppressWarnings("UnnecessaryLambda")
  private static final Predicate<NodeRecordInfo> DEAD_RULE =
      nodeRecord -> nodeRecord.getRetry() >= MAX_RETRIES;
>>>>>>> 27d8c38b

  private final Duration liveCheckInterval;
  private CompletableFuture<Void> recursiveLookupSchedule;
  private CompletableFuture<Void> maintenanceSchedule;

  /**
   * @param discoveryManager Discovery manager
   * @param nodeBucketStorage Node bucket storage. stores only closest nodes in ready-to-answer
   *     format
   * @param scheduler scheduler to run recurrent tasks on
   */
  public DiscoveryTaskManager(
      DiscoveryManager discoveryManager,
<<<<<<< HEAD
      Bytes homeNodeId,
      KBuckets nodeBucketStorage,
=======
      NodeTable nodeTable,
      KBuckets nodeBucketStorage,
      NodeRecord homeNode,
>>>>>>> 27d8c38b
      Scheduler scheduler,
      ExpirationSchedulerFactory expirationSchedulerFactory,
      Duration retryTimeout,
      Duration liveCheckInterval) {
    this.homeNodeId = homeNodeId;
    this.scheduler = scheduler;
    this.nodeBucketStorage = nodeBucketStorage;
    this.recursiveLookupTasks =
        new RecursiveLookupTasks(
            discoveryManager, scheduler, expirationSchedulerFactory, retryTimeout);
    this.liveCheckInterval = liveCheckInterval;
  }

  public synchronized void start() {
    recursiveLookupSchedule =
        scheduler.executeAtFixedRate(
            Duration.ZERO,
            Duration.ofSeconds(RECURSIVE_LOOKUP_INTERVAL_SECONDS),
            this::performSearchForNewPeers);
    maintenanceSchedule =
<<<<<<< HEAD
        scheduler.executeAtFixedRate(Duration.ZERO, liveCheckInterval, this::maintenanceTask);
=======
        scheduler.executeAtFixedRate(
            Duration.ZERO, liveCheckInterval, nodeBucketStorage::performMaintenance);
>>>>>>> 27d8c38b
  }

  public synchronized void stop() {
    safeCancel(recursiveLookupSchedule);
    safeCancel(maintenanceSchedule);
  }

  private void safeCancel(final Future<?> future) {
    if (future != null) {
      future.cancel(true);
    }
  }

  private void maintenanceTask() {
    for (int distance = 1; distance <= KBuckets.MAXIMUM_BUCKET; distance++) {
      nodeBucketStorage.performMaintenance(distance);
    }
  }

  public CompletableFuture<Collection<NodeRecord>> searchForNewPeers() {
    // We wind up with a CompletableFuture<CompletableFuture> so unwrap one level.
    return scheduler.execute(this::performSearchForNewPeers).thenCompose(Function.identity());
  }

  private Bytes createNodeIdAtDistance(final int distance) {
    final int idSize = homeNodeId.size();
    final BitSet bits = BitSet.valueOf(homeNodeId.reverse().toArray());
    bits.flip(distance - 1);
    final byte[] targetNodeId = new byte[idSize];
    final byte[] src = bits.toByteArray();
    System.arraycopy(src, 0, targetNodeId, 0, src.length);
    return Bytes.wrap(targetNodeId).reverse();
  }

  private CompletableFuture<Collection<NodeRecord>> performSearchForNewPeers() {
    int distance = randomDistance();
    final Bytes targetNodeId = createNodeIdAtDistance(distance);
    return new RecursiveLookupTask(
            nodeBucketStorage, this::findNodes, RECURSIVE_SEARCH_QUERY_LIMIT, targetNodeId, homeNodeId)
        .execute();
  }

  private int randomDistance() {
    return Math.max(1, new Random().nextInt(KBuckets.MAXIMUM_BUCKET));
  }

<<<<<<< HEAD
  private CompletableFuture<Collection<NodeRecord>> findNodes(final NodeRecord nodeRecord, final int distance) {
    return recursiveLookupTasks.add(nodeRecord, distance);
=======
  void onNodeRecordUpdate(NodeRecord nodeRecord) {
    for (Consumer<NodeRecord> consumer : nodeRecordUpdatesConsumers) {
      consumer.accept(nodeRecord);
    }
  }

  private void updateNode(NodeRecordInfo oldNodeRecordInfo, NodeRecordInfo newNodeRecordInfo) {
    // use node with latest seq known
    if (newNodeRecordInfo.getNode().getSeq().compareTo(oldNodeRecordInfo.getNode().getSeq()) < 0) {
      newNodeRecordInfo =
          new NodeRecordInfo(
              oldNodeRecordInfo.getNode(),
              newNodeRecordInfo.getLastRetry(),
              newNodeRecordInfo.getStatus(),
              newNodeRecordInfo.getRetry());
    } else {
      onNodeRecordUpdate(newNodeRecordInfo.getNode());
    }
    LOG.trace(
        "Updating node {} to status {}",
        newNodeRecordInfo.getNode().getNodeId(),
        newNodeRecordInfo.getStatus());
    nodeTable.save(newNodeRecordInfo);
    nodeBucketStorage.offer(newNodeRecordInfo.getNode());
>>>>>>> 27d8c38b
  }
}<|MERGE_RESOLUTION|>--- conflicted
+++ resolved
@@ -5,9 +5,8 @@
 package org.ethereum.beacon.discovery.task;
 
 import java.time.Duration;
+import java.util.BitSet;
 import java.util.Collection;
-import java.util.BitSet;
-import java.util.List;
 import java.util.Random;
 import java.util.concurrent.CompletableFuture;
 import java.util.concurrent.Future;
@@ -17,15 +16,7 @@
 import org.ethereum.beacon.discovery.scheduler.ExpirationSchedulerFactory;
 import org.ethereum.beacon.discovery.scheduler.Scheduler;
 import org.ethereum.beacon.discovery.schema.NodeRecord;
-<<<<<<< HEAD
 import org.ethereum.beacon.discovery.storage.KBuckets;
-=======
-import org.ethereum.beacon.discovery.schema.NodeRecordInfo;
-import org.ethereum.beacon.discovery.schema.NodeStatus;
-import org.ethereum.beacon.discovery.storage.KBuckets;
-import org.ethereum.beacon.discovery.storage.NodeTable;
-import org.ethereum.beacon.discovery.util.Functions;
->>>>>>> 27d8c38b
 
 /** Manages recurrent node check task(s) */
 public class DiscoveryTaskManager {
@@ -37,65 +28,7 @@
   private final Bytes homeNodeId;
   private final Scheduler scheduler;
   private final RecursiveLookupTasks recursiveLookupTasks;
-<<<<<<< HEAD
   private final KBuckets nodeBucketStorage;
-=======
-  private final NodeTable nodeTable;
-  private final KBuckets nodeBucketStorage;
-  /**
-   * Checks whether {@link NodeRecord} is ready for alive status check. Plus, marks records as DEAD
-   * if there were a lot of unsuccessful retries to get reply from node.
-   *
-   * <p>We don't need to recheck the node if
-   *
-   * <ul>
-   *   <li>Node is ACTIVE and last connection retry was not too much time ago
-   *   <li>Node is marked as {@link NodeStatus#DEAD}
-   *   <li>Node is not ACTIVE but last connection retry was "seconds ago"
-   * </ul>
-   *
-   * <p>In all other cases method returns true, meaning node is ready for ping check
-   */
-  @SuppressWarnings("UnnecessaryLambda")
-  private static final Predicate<NodeRecordInfo> LIVE_CHECK_NODE_RULE =
-      nodeRecord -> {
-        long currentTime = Functions.getTime();
-        if (nodeRecord.getStatus() == NodeStatus.ACTIVE
-            && nodeRecord.getLastRetry() > currentTime - STATUS_EXPIRATION_SECONDS) {
-          return false; // no need to rediscover
-        }
-        if (DEAD.equals(nodeRecord.getStatus())) {
-          return false; // node looks dead but we are keeping its records for some reason
-        }
-        if ((currentTime - nodeRecord.getLastRetry())
-            < (nodeRecord.getRetry() * nodeRecord.getRetry())) {
-          return false; // too early for retry
-        }
-
-        return true;
-      };
-
-  /**
-   * Checks whether {@link org.ethereum.beacon.discovery.schema.NodeRecord} is ready for FINDNODE
-   * query which expands the list of all known nodes.
-   *
-   * <p>Node is eligible if
-   *
-   * <ul>
-   *   <li>Node is ACTIVE and last connection retry was not too much time ago
-   * </ul>
-   */
-  @SuppressWarnings("UnnecessaryLambda")
-  static final Predicate<NodeRecordInfo> RECURSIVE_LOOKUP_NODE_RULE =
-      nodeRecord ->
-          nodeRecord.getStatus() == NodeStatus.ACTIVE
-              && nodeRecord.getLastRetry() > Functions.getTime() - STATUS_EXPIRATION_SECONDS;
-
-  /** Checks whether node is eligible to be considered as dead */
-  @SuppressWarnings("UnnecessaryLambda")
-  private static final Predicate<NodeRecordInfo> DEAD_RULE =
-      nodeRecord -> nodeRecord.getRetry() >= MAX_RETRIES;
->>>>>>> 27d8c38b
 
   private final Duration liveCheckInterval;
   private CompletableFuture<Void> recursiveLookupSchedule;
@@ -109,14 +42,8 @@
    */
   public DiscoveryTaskManager(
       DiscoveryManager discoveryManager,
-<<<<<<< HEAD
       Bytes homeNodeId,
       KBuckets nodeBucketStorage,
-=======
-      NodeTable nodeTable,
-      KBuckets nodeBucketStorage,
-      NodeRecord homeNode,
->>>>>>> 27d8c38b
       Scheduler scheduler,
       ExpirationSchedulerFactory expirationSchedulerFactory,
       Duration retryTimeout,
@@ -137,12 +64,8 @@
             Duration.ofSeconds(RECURSIVE_LOOKUP_INTERVAL_SECONDS),
             this::performSearchForNewPeers);
     maintenanceSchedule =
-<<<<<<< HEAD
-        scheduler.executeAtFixedRate(Duration.ZERO, liveCheckInterval, this::maintenanceTask);
-=======
         scheduler.executeAtFixedRate(
             Duration.ZERO, liveCheckInterval, nodeBucketStorage::performMaintenance);
->>>>>>> 27d8c38b
   }
 
   public synchronized void stop() {
@@ -153,12 +76,6 @@
   private void safeCancel(final Future<?> future) {
     if (future != null) {
       future.cancel(true);
-    }
-  }
-
-  private void maintenanceTask() {
-    for (int distance = 1; distance <= KBuckets.MAXIMUM_BUCKET; distance++) {
-      nodeBucketStorage.performMaintenance(distance);
     }
   }
 
@@ -181,7 +98,11 @@
     int distance = randomDistance();
     final Bytes targetNodeId = createNodeIdAtDistance(distance);
     return new RecursiveLookupTask(
-            nodeBucketStorage, this::findNodes, RECURSIVE_SEARCH_QUERY_LIMIT, targetNodeId, homeNodeId)
+            nodeBucketStorage,
+            this::findNodes,
+            RECURSIVE_SEARCH_QUERY_LIMIT,
+            targetNodeId,
+            homeNodeId)
         .execute();
   }
 
@@ -189,34 +110,8 @@
     return Math.max(1, new Random().nextInt(KBuckets.MAXIMUM_BUCKET));
   }
 
-<<<<<<< HEAD
-  private CompletableFuture<Collection<NodeRecord>> findNodes(final NodeRecord nodeRecord, final int distance) {
+  private CompletableFuture<Collection<NodeRecord>> findNodes(
+      final NodeRecord nodeRecord, final int distance) {
     return recursiveLookupTasks.add(nodeRecord, distance);
-=======
-  void onNodeRecordUpdate(NodeRecord nodeRecord) {
-    for (Consumer<NodeRecord> consumer : nodeRecordUpdatesConsumers) {
-      consumer.accept(nodeRecord);
-    }
-  }
-
-  private void updateNode(NodeRecordInfo oldNodeRecordInfo, NodeRecordInfo newNodeRecordInfo) {
-    // use node with latest seq known
-    if (newNodeRecordInfo.getNode().getSeq().compareTo(oldNodeRecordInfo.getNode().getSeq()) < 0) {
-      newNodeRecordInfo =
-          new NodeRecordInfo(
-              oldNodeRecordInfo.getNode(),
-              newNodeRecordInfo.getLastRetry(),
-              newNodeRecordInfo.getStatus(),
-              newNodeRecordInfo.getRetry());
-    } else {
-      onNodeRecordUpdate(newNodeRecordInfo.getNode());
-    }
-    LOG.trace(
-        "Updating node {} to status {}",
-        newNodeRecordInfo.getNode().getNodeId(),
-        newNodeRecordInfo.getStatus());
-    nodeTable.save(newNodeRecordInfo);
-    nodeBucketStorage.offer(newNodeRecordInfo.getNode());
->>>>>>> 27d8c38b
   }
 }