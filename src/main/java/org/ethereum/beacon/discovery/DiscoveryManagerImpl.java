/*
 * SPDX-License-Identifier: Apache-2.0
 */

package org.ethereum.beacon.discovery;

import com.google.common.annotations.VisibleForTesting;
import java.util.Collection;
import java.util.List;
import java.util.Optional;
import java.util.concurrent.CompletableFuture;
import org.apache.logging.log4j.LogManager;
import org.apache.logging.log4j.Logger;
import org.apache.tuweni.bytes.Bytes;
import org.ethereum.beacon.discovery.message.FindNodeMessage;
import org.ethereum.beacon.discovery.message.PingMessage;
import org.ethereum.beacon.discovery.message.TalkReqMessage;
import org.ethereum.beacon.discovery.network.DiscoveryClient;
import org.ethereum.beacon.discovery.network.NettyDiscoveryClientImpl;
import org.ethereum.beacon.discovery.network.NettyDiscoveryServer;
import org.ethereum.beacon.discovery.network.NetworkParcel;
import org.ethereum.beacon.discovery.pipeline.Envelope;
import org.ethereum.beacon.discovery.pipeline.Field;
import org.ethereum.beacon.discovery.pipeline.Pipeline;
import org.ethereum.beacon.discovery.pipeline.PipelineImpl;
import org.ethereum.beacon.discovery.pipeline.handler.BadPacketHandler;
import org.ethereum.beacon.discovery.pipeline.handler.HandshakeMessagePacketHandler;
import org.ethereum.beacon.discovery.pipeline.handler.IncomingDataPacker;
import org.ethereum.beacon.discovery.pipeline.handler.MessageHandler;
import org.ethereum.beacon.discovery.pipeline.handler.MessagePacketHandler;
import org.ethereum.beacon.discovery.pipeline.handler.NewTaskHandler;
import org.ethereum.beacon.discovery.pipeline.handler.NextTaskHandler;
import org.ethereum.beacon.discovery.pipeline.handler.NodeSessionManager;
import org.ethereum.beacon.discovery.pipeline.handler.NodeSessionRequestHandler;
import org.ethereum.beacon.discovery.pipeline.handler.OutgoingParcelHandler;
import org.ethereum.beacon.discovery.pipeline.handler.PacketDispatcherHandler;
import org.ethereum.beacon.discovery.pipeline.handler.UnauthorizedMessagePacketHandler;
import org.ethereum.beacon.discovery.pipeline.handler.UnknownPacketTagToSender;
import org.ethereum.beacon.discovery.pipeline.handler.WhoAreYouPacketHandler;
import org.ethereum.beacon.discovery.pipeline.handler.WhoAreYouSessionResolver;
import org.ethereum.beacon.discovery.pipeline.info.FindNodeResponseHandler;
import org.ethereum.beacon.discovery.pipeline.info.MultiPacketResponseHandler;
import org.ethereum.beacon.discovery.pipeline.info.Request;
import org.ethereum.beacon.discovery.scheduler.ExpirationSchedulerFactory;
import org.ethereum.beacon.discovery.scheduler.Scheduler;
import org.ethereum.beacon.discovery.schema.NodeRecord;
import org.ethereum.beacon.discovery.schema.NodeRecordFactory;
import org.ethereum.beacon.discovery.schema.NodeSession;
import org.ethereum.beacon.discovery.storage.KBuckets;
import org.ethereum.beacon.discovery.storage.LocalNodeRecordStore;
import org.reactivestreams.Publisher;
import reactor.core.publisher.Flux;
import reactor.core.publisher.FluxSink;
import reactor.core.publisher.ReplayProcessor;

public class DiscoveryManagerImpl implements DiscoveryManager {
  private static final Logger LOG = LogManager.getLogger();

  private final ReplayProcessor<NetworkParcel> outgoingMessages = ReplayProcessor.cacheLast();
  private final NettyDiscoveryServer discoveryServer;
  private final Pipeline incomingPipeline = new PipelineImpl();
  private final Pipeline outgoingPipeline = new PipelineImpl();
  private final LocalNodeRecordStore localNodeRecordStore;
  private volatile DiscoveryClient discoveryClient;
  private final NodeSessionManager nodeSessionManager;

  public DiscoveryManagerImpl(
      NettyDiscoveryServer discoveryServer,
      KBuckets nodeBucketStorage,
      LocalNodeRecordStore localNodeRecordStore,
      Bytes homeNodePrivateKey,
      NodeRecordFactory nodeRecordFactory,
      Scheduler taskScheduler,
      ExpirationSchedulerFactory expirationSchedulerFactory,
      TalkHandler talkHandler) {
    this.localNodeRecordStore = localNodeRecordStore;
    final NodeRecord homeNodeRecord = localNodeRecordStore.getLocalNodeRecord();

    this.discoveryServer = discoveryServer;
    nodeSessionManager =
        new NodeSessionManager(
            localNodeRecordStore,
            homeNodePrivateKey,
            nodeBucketStorage,
            outgoingPipeline,
            expirationSchedulerFactory);
    incomingPipeline
        .addHandler(new IncomingDataPacker(homeNodeRecord.getNodeId()))
        .addHandler(new WhoAreYouSessionResolver(nodeSessionManager))
        .addHandler(new UnknownPacketTagToSender())
        .addHandler(nodeSessionManager)
        .addHandler(new PacketDispatcherHandler())
        .addHandler(new WhoAreYouPacketHandler(outgoingPipeline, taskScheduler))
        .addHandler(
            new HandshakeMessagePacketHandler(
                outgoingPipeline, taskScheduler, nodeRecordFactory, nodeSessionManager))
        .addHandler(new MessagePacketHandler(nodeRecordFactory))
        .addHandler(new UnauthorizedMessagePacketHandler())
        .addHandler(new MessageHandler(localNodeRecordStore, talkHandler, this::requestUpdatedEnr))
        .addHandler(new BadPacketHandler());
    final FluxSink<NetworkParcel> outgoingSink = outgoingMessages.sink();
    outgoingPipeline
        .addHandler(new OutgoingParcelHandler(outgoingSink))
        .addHandler(new NodeSessionRequestHandler())
        .addHandler(nodeSessionManager)
        .addHandler(new NewTaskHandler())
        .addHandler(new NextTaskHandler(outgoingPipeline, taskScheduler));
  }

  private void requestUpdatedEnr(final NodeRecord record) {
    findNodes(record, List.of(0))
        .exceptionally(
            error -> {
              LOG.debug("Failed to request updated enr from {}", record, error);
              return null;
            });
  }

  @Override
  public CompletableFuture<Void> start() {
    incomingPipeline.build();
    outgoingPipeline.build();
    Flux.from(discoveryServer.getIncomingPackets())
        .onErrorContinue((err, msg) -> LOG.debug("Error while processing message: " + err))
        .subscribe(incomingPipeline::push);
    return discoveryServer
        .start()
        .thenAccept(
            channel -> discoveryClient = new NettyDiscoveryClientImpl(outgoingMessages, channel));
  }

  @Override
  public void stop() {
    final DiscoveryClient client = this.discoveryClient;
    if (client != null) {
      client.stop();
    }
    discoveryServer.stop();
  }

  @Override
  public NodeRecord getLocalNodeRecord() {
    return localNodeRecordStore.getLocalNodeRecord();
  }

  @Override
  public void updateCustomFieldValue(final String fieldName, final Bytes value) {
    localNodeRecordStore.onCustomFieldValueChanged(fieldName, value);
  }

  private <T> CompletableFuture<T> executeTaskImpl(NodeRecord nodeRecord, Request<T> request) {
    Envelope envelope = new Envelope();
    envelope.put(Field.NODE, nodeRecord);
    envelope.put(Field.REQUEST, request);
    outgoingPipeline.push(envelope);
    return request.getResultPromise();
  }

  @Override
<<<<<<< HEAD
  public CompletableFuture<List<NodeRecord>> findNodes(
      NodeRecord nodeRecord, List<Integer> distances) {
    Request<List<NodeRecord>> request =
=======
  public CompletableFuture<Collection<NodeRecord>> findNodes(
      NodeRecord nodeRecord, List<Integer> distances) {
    Request<Collection<NodeRecord>> request =
>>>>>>> 5959af3a
        new Request<>(
            new CompletableFuture<>(),
            reqId -> new FindNodeMessage(reqId, distances),
            new FindNodeResponseHandler(distances));
    return executeTaskImpl(nodeRecord, request);
  }

  @Override
  public CompletableFuture<Void> ping(NodeRecord nodeRecord) {
    Request<Void> request =
        new Request<>(
            new CompletableFuture<>(),
            reqId -> new PingMessage(reqId, localNodeRecordStore.getLocalNodeRecord().getSeq()),
            MultiPacketResponseHandler.SINGLE_PACKET_RESPONSE_HANDLER);
    return executeTaskImpl(nodeRecord, request);
  }

  @Override
  public CompletableFuture<Bytes> talk(NodeRecord nodeRecord, Bytes protocol, Bytes requestBytes) {
    Request<Bytes> request =
        new Request<>(
            new CompletableFuture<>(),
            reqId -> new TalkReqMessage(reqId, protocol, requestBytes),
            MultiPacketResponseHandler.SINGLE_PACKET_RESPONSE_HANDLER);
    return executeTaskImpl(nodeRecord, request);
  }

  @VisibleForTesting
  public Publisher<NetworkParcel> getOutgoingMessages() {
    return outgoingMessages;
  }

  @VisibleForTesting
  public Pipeline getIncomingPipeline() {
    return incomingPipeline;
  }

  @VisibleForTesting
  public Pipeline getOutgoingPipeline() {
    return outgoingPipeline;
  }

  @VisibleForTesting
  public Optional<NodeSession> getNodeSession(Bytes remoteNodeId) {
    return nodeSessionManager.getNodeSession(remoteNodeId);
  }
}<|MERGE_RESOLUTION|>--- conflicted
+++ resolved
@@ -157,15 +157,9 @@
   }
 
   @Override
-<<<<<<< HEAD
-  public CompletableFuture<List<NodeRecord>> findNodes(
-      NodeRecord nodeRecord, List<Integer> distances) {
-    Request<List<NodeRecord>> request =
-=======
   public CompletableFuture<Collection<NodeRecord>> findNodes(
       NodeRecord nodeRecord, List<Integer> distances) {
     Request<Collection<NodeRecord>> request =
->>>>>>> 5959af3a
         new Request<>(
             new CompletableFuture<>(),
             reqId -> new FindNodeMessage(reqId, distances),
