/*
 * SPDX-License-Identifier: Apache-2.0
 */

package org.ethereum.beacon.discovery;

import com.google.common.annotations.VisibleForTesting;
import java.util.List;
import java.util.Optional;
import java.util.concurrent.CompletableFuture;
import org.apache.logging.log4j.LogManager;
import org.apache.logging.log4j.Logger;
import org.apache.tuweni.bytes.Bytes;
import org.ethereum.beacon.discovery.message.FindNodeMessage;
import org.ethereum.beacon.discovery.message.PingMessage;
import org.ethereum.beacon.discovery.message.TalkReqMessage;
import org.ethereum.beacon.discovery.network.DiscoveryClient;
import org.ethereum.beacon.discovery.network.NettyDiscoveryClientImpl;
import org.ethereum.beacon.discovery.network.NettyDiscoveryServer;
import org.ethereum.beacon.discovery.network.NetworkParcel;
import org.ethereum.beacon.discovery.pipeline.Envelope;
import org.ethereum.beacon.discovery.pipeline.Field;
import org.ethereum.beacon.discovery.pipeline.Pipeline;
import org.ethereum.beacon.discovery.pipeline.PipelineImpl;
import org.ethereum.beacon.discovery.pipeline.handler.BadPacketHandler;
import org.ethereum.beacon.discovery.pipeline.handler.HandshakeMessagePacketHandler;
import org.ethereum.beacon.discovery.pipeline.handler.IncomingDataPacker;
import org.ethereum.beacon.discovery.pipeline.handler.MessageHandler;
import org.ethereum.beacon.discovery.pipeline.handler.MessagePacketHandler;
import org.ethereum.beacon.discovery.pipeline.handler.NewTaskHandler;
import org.ethereum.beacon.discovery.pipeline.handler.NextTaskHandler;
import org.ethereum.beacon.discovery.pipeline.handler.NodeSessionManager;
import org.ethereum.beacon.discovery.pipeline.handler.NodeSessionRequestHandler;
import org.ethereum.beacon.discovery.pipeline.handler.OutgoingParcelHandler;
import org.ethereum.beacon.discovery.pipeline.handler.PacketDispatcherHandler;
import org.ethereum.beacon.discovery.pipeline.handler.UnauthorizedMessagePacketHandler;
import org.ethereum.beacon.discovery.pipeline.handler.UnknownPacketTagToSender;
import org.ethereum.beacon.discovery.pipeline.handler.WhoAreYouPacketHandler;
import org.ethereum.beacon.discovery.pipeline.handler.WhoAreYouSessionResolver;
import org.ethereum.beacon.discovery.pipeline.info.FindNodeResponseHandler;
import org.ethereum.beacon.discovery.pipeline.info.MultiPacketResponseHandler;
import org.ethereum.beacon.discovery.pipeline.info.Request;
import org.ethereum.beacon.discovery.scheduler.ExpirationSchedulerFactory;
import org.ethereum.beacon.discovery.scheduler.Scheduler;
import org.ethereum.beacon.discovery.schema.NodeRecord;
import org.ethereum.beacon.discovery.schema.NodeRecordFactory;
import org.ethereum.beacon.discovery.schema.NodeSession;
import org.ethereum.beacon.discovery.storage.KBuckets;
import org.ethereum.beacon.discovery.storage.LocalNodeRecordStore;
import org.reactivestreams.Publisher;
import reactor.core.publisher.Flux;
import reactor.core.publisher.FluxSink;
import reactor.core.publisher.ReplayProcessor;

public class DiscoveryManagerImpl implements DiscoveryManager {
  private static final Logger LOG = LogManager.getLogger();

  private final ReplayProcessor<NetworkParcel> outgoingMessages = ReplayProcessor.cacheLast();
  private final NettyDiscoveryServer discoveryServer;
  private final Pipeline incomingPipeline = new PipelineImpl();
  private final Pipeline outgoingPipeline = new PipelineImpl();
  private final KBuckets nodeBucketStorage;
  private final LocalNodeRecordStore localNodeRecordStore;
  private volatile DiscoveryClient discoveryClient;
  private final NodeSessionManager nodeSessionManager;

  public DiscoveryManagerImpl(
      NettyDiscoveryServer discoveryServer,
      KBuckets nodeBucketStorage,
      LocalNodeRecordStore localNodeRecordStore,
      Bytes homeNodePrivateKey,
      NodeRecordFactory nodeRecordFactory,
      Scheduler taskScheduler,
      ExpirationSchedulerFactory expirationSchedulerFactory,
      TalkHandler talkHandler) {
<<<<<<< HEAD
    this.nodeBucketStorage = nodeBucketStorage;
=======
>>>>>>> 6d3c791f
    this.localNodeRecordStore = localNodeRecordStore;
    final NodeRecord homeNodeRecord = localNodeRecordStore.getLocalNodeRecord();

    this.discoveryServer = discoveryServer;
    nodeSessionManager =
        new NodeSessionManager(
            localNodeRecordStore,
            homeNodePrivateKey,
            nodeBucketStorage,
            outgoingPipeline,
            expirationSchedulerFactory);
    incomingPipeline
        .addHandler(new IncomingDataPacker(homeNodeRecord.getNodeId()))
        .addHandler(new WhoAreYouSessionResolver(nodeSessionManager))
        .addHandler(new UnknownPacketTagToSender())
        .addHandler(nodeSessionManager)
        .addHandler(new PacketDispatcherHandler())
        .addHandler(new WhoAreYouPacketHandler(outgoingPipeline, taskScheduler))
        .addHandler(
            new HandshakeMessagePacketHandler(
                outgoingPipeline, taskScheduler, nodeRecordFactory, nodeSessionManager))
        .addHandler(new MessagePacketHandler(nodeRecordFactory))
        .addHandler(new UnauthorizedMessagePacketHandler())
        .addHandler(new MessageHandler(localNodeRecordStore, talkHandler, this::requestUpdatedEnr))
        .addHandler(new BadPacketHandler());
    final FluxSink<NetworkParcel> outgoingSink = outgoingMessages.sink();
    outgoingPipeline
        .addHandler(new OutgoingParcelHandler(outgoingSink))
        .addHandler(new NodeSessionRequestHandler())
        .addHandler(nodeSessionManager)
        .addHandler(new NewTaskHandler())
        .addHandler(new NextTaskHandler(outgoingPipeline, taskScheduler));
  }

  private void requestUpdatedEnr(final NodeRecord record) {
    findNodes(record, List.of(0))
        .exceptionally(
            error -> {
              LOG.debug("Failed to request updated enr from {}", record, error);
              return null;
            });
  }

  @Override
  public CompletableFuture<Void> start() {
    incomingPipeline.build();
    outgoingPipeline.build();
    Flux.from(discoveryServer.getIncomingPackets())
        .onErrorContinue((err, msg) -> LOG.debug("Error while processing message: " + err))
        .subscribe(incomingPipeline::push);
    return discoveryServer
        .start()
        .thenAccept(
            channel -> discoveryClient = new NettyDiscoveryClientImpl(outgoingMessages, channel));
  }

  @Override
  public void stop() {
    final DiscoveryClient client = this.discoveryClient;
    if (client != null) {
      client.stop();
    }
    discoveryServer.stop();
  }

  @Override
  public NodeRecord getLocalNodeRecord() {
    return localNodeRecordStore.getLocalNodeRecord();
  }

  @Override
  public void updateCustomFieldValue(final String fieldName, final Bytes value) {
    localNodeRecordStore.onCustomFieldValueChanged(fieldName, value);
  }

  private <T> CompletableFuture<T> executeTaskImpl(NodeRecord nodeRecord, Request<T> request) {
    Envelope envelope = new Envelope();
    envelope.put(Field.NODE, nodeRecord);
    envelope.put(Field.REQUEST, request);
    outgoingPipeline.push(envelope);
    return request.getResultPromise();
  }

<<<<<<< HEAD
  private void addNode(NodeRecord nodeRecord) {
    nodeBucketStorage.offer(nodeRecord);
  }

=======
>>>>>>> 6d3c791f
  @Override
  public CompletableFuture<Void> findNodes(NodeRecord nodeRecord, List<Integer> distances) {
    Request<Void> request =
        new Request<>(
            new CompletableFuture<>(),
            reqId -> new FindNodeMessage(reqId, distances),
            new FindNodeResponseHandler());
    return executeTaskImpl(nodeRecord, request);
  }

  @Override
  public CompletableFuture<Void> ping(NodeRecord nodeRecord) {
    Request<Void> request =
        new Request<>(
            new CompletableFuture<>(),
            reqId -> new PingMessage(reqId, localNodeRecordStore.getLocalNodeRecord().getSeq()),
            MultiPacketResponseHandler.SINGLE_PACKET_RESPONSE_HANDLER);
    return executeTaskImpl(nodeRecord, request);
  }

  @Override
  public CompletableFuture<Bytes> talk(NodeRecord nodeRecord, Bytes protocol, Bytes requestBytes) {
    Request<Bytes> request =
        new Request<>(
            new CompletableFuture<>(),
            reqId -> new TalkReqMessage(reqId, protocol, requestBytes),
            MultiPacketResponseHandler.SINGLE_PACKET_RESPONSE_HANDLER);
    return executeTaskImpl(nodeRecord, request);
  }

  @VisibleForTesting
  public Publisher<NetworkParcel> getOutgoingMessages() {
    return outgoingMessages;
  }

  @VisibleForTesting
  public Pipeline getIncomingPipeline() {
    return incomingPipeline;
  }

  @VisibleForTesting
  public Pipeline getOutgoingPipeline() {
    return outgoingPipeline;
  }

  @VisibleForTesting
  public Optional<NodeSession> getNodeSession(Bytes remoteNodeId) {
    return nodeSessionManager.getNodeSession(remoteNodeId);
  }
}<|MERGE_RESOLUTION|>--- conflicted
+++ resolved
@@ -59,7 +59,6 @@
   private final NettyDiscoveryServer discoveryServer;
   private final Pipeline incomingPipeline = new PipelineImpl();
   private final Pipeline outgoingPipeline = new PipelineImpl();
-  private final KBuckets nodeBucketStorage;
   private final LocalNodeRecordStore localNodeRecordStore;
   private volatile DiscoveryClient discoveryClient;
   private final NodeSessionManager nodeSessionManager;
@@ -73,10 +72,6 @@
       Scheduler taskScheduler,
       ExpirationSchedulerFactory expirationSchedulerFactory,
       TalkHandler talkHandler) {
-<<<<<<< HEAD
-    this.nodeBucketStorage = nodeBucketStorage;
-=======
->>>>>>> 6d3c791f
     this.localNodeRecordStore = localNodeRecordStore;
     final NodeRecord homeNodeRecord = localNodeRecordStore.getLocalNodeRecord();
 
@@ -160,13 +155,6 @@
     return request.getResultPromise();
   }
 
-<<<<<<< HEAD
-  private void addNode(NodeRecord nodeRecord) {
-    nodeBucketStorage.offer(nodeRecord);
-  }
-
-=======
->>>>>>> 6d3c791f
   @Override
   public CompletableFuture<Void> findNodes(NodeRecord nodeRecord, List<Integer> distances) {
     Request<Void> request =
