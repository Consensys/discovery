/*
 * SPDX-License-Identifier: Apache-2.0
 */

package org.ethereum.beacon.discovery.message;

import java.util.List;
import org.apache.tuweni.bytes.Bytes;
import org.ethereum.beacon.discovery.schema.NodeRecordFactory;
import org.ethereum.beacon.discovery.schema.Protocol;
import org.ethereum.beacon.discovery.util.DecodeException;
import org.ethereum.beacon.discovery.util.RlpUtil;
import org.web3j.rlp.RlpString;
import org.web3j.rlp.RlpType;

public class DiscoveryV5Message implements DiscoveryMessage {
  private final Bytes bytes;

  public DiscoveryV5Message(Bytes bytes) {
    this.bytes = bytes;
  }

  public static DiscoveryV5Message from(V5Message v5Message) {
    return new DiscoveryV5Message(v5Message.getBytes());
  }

  @Override
  public Bytes getBytes() {
    return bytes;
  }

  @Override
  public Protocol getProtocol() {
    return Protocol.V5;
  }

  public MessageCode getCode() {
    return MessageCode.fromNumber(getBytes().get(0));
  }

  public V5Message create(NodeRecordFactory nodeRecordFactory) {
    MessageCode code = MessageCode.fromNumber(getBytes().get(0));
<<<<<<< HEAD
    Bytes messageBytes = getBytes().slice(1);
=======
>>>>>>> 53cb77f5
    if (code == null) {
      throw new DecodeException("Invalid message code: " + getBytes().get(0));
    }
    switch (code) {
      case PING:
        {
          return PingMessage.fromBytes(messageBytes);
        }
      case PONG:
        {
          return PongMessage.fromBytes(messageBytes);
        }
      case FINDNODE:
        {
          return FindNodeMessage.fromBytes(messageBytes);
        }
      case NODES:
        {
          return NodesMessage.fromBytes(messageBytes, nodeRecordFactory);
        }
      case TALKREQ:
        {
          return TalkReqMessage.fromBytes(messageBytes);
        }
      case TALKRESP:
        {
          return TalkRespMessage.fromBytes(messageBytes);
        }
      default:
        {
          throw new RuntimeException(
              String.format(
                  "Creation of discovery V5 messages from code %s is not supported", code));
        }
    }
  }

  @Override
  public String toString() {
    return "DiscoveryV5Message{" + "code=" + getCode() + ", bytes=" + getBytes() + '}';
  }
}<|MERGE_RESOLUTION|>--- conflicted
+++ resolved
@@ -40,13 +40,10 @@
 
   public V5Message create(NodeRecordFactory nodeRecordFactory) {
     MessageCode code = MessageCode.fromNumber(getBytes().get(0));
-<<<<<<< HEAD
-    Bytes messageBytes = getBytes().slice(1);
-=======
->>>>>>> 53cb77f5
     if (code == null) {
       throw new DecodeException("Invalid message code: " + getBytes().get(0));
     }
+    Bytes messageBytes = getBytes().slice(1);
     switch (code) {
       case PING:
         {
