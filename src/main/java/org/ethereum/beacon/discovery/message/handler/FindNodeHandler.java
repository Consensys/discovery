--- conflicted
+++ resolved
@@ -32,13 +32,8 @@
   private static final int MAX_NODES_PER_MESSAGE = 4;
 
   /**
-<<<<<<< HEAD
-   * Implementations should limit the number of nodes in the result set. The recommended result
-   * limit for FINDNODE queries is 16 nodes.
-=======
    * Implementations should limit the number of nodes in the result set.
    * The recommended result limit for FINDNODE queries is 16 nodes.
->>>>>>> 69e5ee90
    */
   private static final int MAX_TOTAL_NODES_PER_RESPONSE = 16;
 
