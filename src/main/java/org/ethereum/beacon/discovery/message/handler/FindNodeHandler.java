/*
 * SPDX-License-Identifier: Apache-2.0
 */

package org.ethereum.beacon.discovery.message.handler;

import static java.util.Collections.emptyList;
import static java.util.Collections.singletonList;

import com.google.common.collect.Lists;
import java.util.List;
import java.util.stream.Collectors;
import org.apache.logging.log4j.LogManager;
import org.apache.logging.log4j.Logger;
import org.ethereum.beacon.discovery.message.FindNodeMessage;
import org.ethereum.beacon.discovery.message.NodesMessage;
import org.ethereum.beacon.discovery.schema.NodeRecord;
import org.ethereum.beacon.discovery.schema.NodeRecordInfo;
import org.ethereum.beacon.discovery.schema.NodeSession;

public class FindNodeHandler implements MessageHandler<FindNodeMessage> {
  private static final Logger logger = LogManager.getLogger(FindNodeHandler.class);

  /**
   * The maximum size of any packet is 1280 bytes. Implementations should not generate or process
   * packets larger than this size. As per specification the maximum size of an ENR is 300 bytes. A
   * NODES message containing all FINDNODE response records would be at least 4800 bytes, not
   * including additional data such as the header. To stay below the size limit, NODES responses are
   * sent as multiple messages and specify the total number of responses in the message. 4х300 =
   * 1200 and we always have 80 bytes for everything else.
   */
  private static final int MAX_NODES_PER_MESSAGE = 4;

  /**
   * Implementations should limit the number of nodes in the result set. The recommended result
   * limit for FINDNODE queries is 16 nodes.
   */
  private static final int MAX_TOTAL_NODES_PER_RESPONSE = 16;

  public FindNodeHandler() {}

  @Override
  public void handle(FindNodeMessage message, NodeSession session) {
    List<NodeRecord> nodeRecordInfos =
        message.getDistances().stream()
            .distinct()
            .flatMap(d -> session.getBucket(d).stream())
            .flatMap(b -> b.getNodeRecords().stream())
            .limit(MAX_TOTAL_NODES_PER_RESPONSE)
            .map(NodeRecordInfo::getNode)
            .collect(Collectors.toList());

    List<List<NodeRecord>> nodeRecordBatches =
        Lists.partition(nodeRecordInfos, MAX_NODES_PER_MESSAGE);

    logger.trace(
        () ->
            String.format(
                "Sending %s nodes in reply to request with distances %s in session %s",
                nodeRecordInfos.size(), message.getDistances(), session));

    List<List<NodeRecord>> nonEmptyNodeRecordsList =
        nodeRecordBatches.isEmpty() ? singletonList(emptyList()) : nodeRecordBatches;

    nonEmptyNodeRecordsList.forEach(
        recordsList ->
            session.sendOutgoingOrdinary(
                new NodesMessage(
                    message.getRequestId(),
<<<<<<< HEAD
                    nodeRecordBatches.size(),
                    recordsList)));
=======
                    nonEmptyNodeRecordsList.size(),
                    () -> recordsList,
                    recordsList.size())));
>>>>>>> 3f46afac
  }
}<|MERGE_RESOLUTION|>--- conflicted
+++ resolved
@@ -67,13 +67,7 @@
             session.sendOutgoingOrdinary(
                 new NodesMessage(
                     message.getRequestId(),
-<<<<<<< HEAD
-                    nodeRecordBatches.size(),
+                    nonEmptyNodeRecordsList.size(),
                     recordsList)));
-=======
-                    nonEmptyNodeRecordsList.size(),
-                    () -> recordsList,
-                    recordsList.size())));
->>>>>>> 3f46afac
   }
 }