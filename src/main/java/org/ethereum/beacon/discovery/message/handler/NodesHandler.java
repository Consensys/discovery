/*
 * SPDX-License-Identifier: Apache-2.0
 */

package org.ethereum.beacon.discovery.message.handler;

import java.util.List;
import java.util.Optional;
<<<<<<< HEAD
import java.util.stream.Collectors;
import org.apache.logging.log4j.LogManager;
import org.apache.logging.log4j.Logger;
import org.ethereum.beacon.discovery.message.FindNodeMessage;
import org.ethereum.beacon.discovery.message.NodesMessage;
import org.ethereum.beacon.discovery.pipeline.info.FindNodeResponseHandler;
import org.ethereum.beacon.discovery.pipeline.info.RequestInfo;
import org.ethereum.beacon.discovery.schema.NodeRecord;
=======
import org.ethereum.beacon.discovery.message.NodesMessage;
import org.ethereum.beacon.discovery.pipeline.info.FindNodeResponseHandler;
import org.ethereum.beacon.discovery.pipeline.info.RequestInfo;
>>>>>>> 5959af3a
import org.ethereum.beacon.discovery.schema.NodeSession;
import org.ethereum.beacon.discovery.task.TaskStatus;

public class NodesHandler implements MessageHandler<NodesMessage> {

  @Override
  public void handle(NodesMessage message, NodeSession session) {
    // NODES total count handling
    Optional<RequestInfo> requestInfoOpt = session.getRequestInfo(message.getRequestId());
    if (requestInfoOpt.isEmpty()) {
      throw new RuntimeException(
          String.format(
              "Request #%s not found in session %s when handling message %s",
              message.getRequestId(), session, message));
    }
    RequestInfo requestInfo = requestInfoOpt.get();
    FindNodeResponseHandler respHandler =
        (FindNodeResponseHandler) requestInfo.getRequest().getResponseHandler();

<<<<<<< HEAD
    // Parse node records
    logger.trace(
        () ->
            String.format(
                "Received %s node records in session %s. Total buckets expected: %s",
                message.getNodeRecords().size(), session, message.getTotal()));
    final List<NodeRecord> validNodes =
        message.getNodeRecords().stream()
            .filter(this::isValid)
            .filter(
                record ->
                    hasCorrectDistance(session, (FindNodeMessage) requestInfo.getMessage(), record))
            .collect(Collectors.toList());

    if (respHandler.handleResponseMessage(message, validNodes)) {
=======
    if (respHandler.handleResponseMessage(message, session)) {
>>>>>>> 5959af3a
      session.clearRequestInfo(message.getRequestId(), respHandler.getFoundNodes());
    } else {
      requestInfo.setTaskStatus(TaskStatus.IN_PROGRESS);
    }
<<<<<<< HEAD
    validNodes.forEach(session::onNodeRecordReceived);
  }

  private boolean isValid(final NodeRecord record) {
    if (!record.isValid()) {
      logger.debug("Rejecting invalid node record {}", record);
      return false;
    }
    return true;
  }

  private boolean hasCorrectDistance(
      final NodeSession session, final FindNodeMessage requestMsg, final NodeRecord nodeRecordV5) {
    final int actualDistance = Functions.logDistance(nodeRecordV5.getNodeId(), session.getNodeId());
    if (!requestMsg.getDistances().contains(actualDistance)) {
      logger.debug(
          "Rejecting node record {} received from {} because distance was not in {}.",
          nodeRecordV5.getNodeId(),
          session.getNodeId(),
          requestMsg.getDistances());
      return false;
    }
    return true;
=======
>>>>>>> 5959af3a
  }
}<|MERGE_RESOLUTION|>--- conflicted
+++ resolved
@@ -4,22 +4,10 @@
 
 package org.ethereum.beacon.discovery.message.handler;
 
-import java.util.List;
 import java.util.Optional;
-<<<<<<< HEAD
-import java.util.stream.Collectors;
-import org.apache.logging.log4j.LogManager;
-import org.apache.logging.log4j.Logger;
-import org.ethereum.beacon.discovery.message.FindNodeMessage;
 import org.ethereum.beacon.discovery.message.NodesMessage;
 import org.ethereum.beacon.discovery.pipeline.info.FindNodeResponseHandler;
 import org.ethereum.beacon.discovery.pipeline.info.RequestInfo;
-import org.ethereum.beacon.discovery.schema.NodeRecord;
-=======
-import org.ethereum.beacon.discovery.message.NodesMessage;
-import org.ethereum.beacon.discovery.pipeline.info.FindNodeResponseHandler;
-import org.ethereum.beacon.discovery.pipeline.info.RequestInfo;
->>>>>>> 5959af3a
 import org.ethereum.beacon.discovery.schema.NodeSession;
 import org.ethereum.beacon.discovery.task.TaskStatus;
 
@@ -39,54 +27,10 @@
     FindNodeResponseHandler respHandler =
         (FindNodeResponseHandler) requestInfo.getRequest().getResponseHandler();
 
-<<<<<<< HEAD
-    // Parse node records
-    logger.trace(
-        () ->
-            String.format(
-                "Received %s node records in session %s. Total buckets expected: %s",
-                message.getNodeRecords().size(), session, message.getTotal()));
-    final List<NodeRecord> validNodes =
-        message.getNodeRecords().stream()
-            .filter(this::isValid)
-            .filter(
-                record ->
-                    hasCorrectDistance(session, (FindNodeMessage) requestInfo.getMessage(), record))
-            .collect(Collectors.toList());
-
-    if (respHandler.handleResponseMessage(message, validNodes)) {
-=======
     if (respHandler.handleResponseMessage(message, session)) {
->>>>>>> 5959af3a
       session.clearRequestInfo(message.getRequestId(), respHandler.getFoundNodes());
     } else {
       requestInfo.setTaskStatus(TaskStatus.IN_PROGRESS);
     }
-<<<<<<< HEAD
-    validNodes.forEach(session::onNodeRecordReceived);
-  }
-
-  private boolean isValid(final NodeRecord record) {
-    if (!record.isValid()) {
-      logger.debug("Rejecting invalid node record {}", record);
-      return false;
-    }
-    return true;
-  }
-
-  private boolean hasCorrectDistance(
-      final NodeSession session, final FindNodeMessage requestMsg, final NodeRecord nodeRecordV5) {
-    final int actualDistance = Functions.logDistance(nodeRecordV5.getNodeId(), session.getNodeId());
-    if (!requestMsg.getDistances().contains(actualDistance)) {
-      logger.debug(
-          "Rejecting node record {} received from {} because distance was not in {}.",
-          nodeRecordV5.getNodeId(),
-          session.getNodeId(),
-          requestMsg.getDistances());
-      return false;
-    }
-    return true;
-=======
->>>>>>> 5959af3a
   }
 }