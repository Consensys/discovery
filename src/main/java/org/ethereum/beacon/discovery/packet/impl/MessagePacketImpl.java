/*
 * SPDX-License-Identifier: Apache-2.0
 */
package org.ethereum.beacon.discovery.packet.impl;

import org.apache.tuweni.bytes.Bytes;
import org.ethereum.beacon.discovery.message.DiscoveryV5MessageDecoder;
import org.ethereum.beacon.discovery.message.V5Message;
import org.ethereum.beacon.discovery.packet.AuthData;
import org.ethereum.beacon.discovery.packet.Header;
import org.ethereum.beacon.discovery.packet.MessagePacket;
import org.ethereum.beacon.discovery.schema.NodeRecordFactory;
import org.ethereum.beacon.discovery.type.Bytes12;
import org.ethereum.beacon.discovery.type.Bytes16;
import org.ethereum.beacon.discovery.util.CryptoUtil;
import org.ethereum.beacon.discovery.util.DecodeException;

public abstract class MessagePacketImpl<TAuthData extends AuthData> extends PacketImpl<TAuthData>
    implements MessagePacket<TAuthData> {

  public static Bytes encrypt(Bytes16 maskingIV, Header<?> header, V5Message message, Bytes key) {
    return encrypt(
        Bytes.wrap(maskingIV, header.getBytes()), message.getBytes(),
        header.getStaticHeader().getNonce(), key);
  }

  public static Bytes encrypt(
      Bytes headerBytes, Bytes messageBytes, Bytes12 aesGcmNonce, Bytes key) {
    return CryptoUtil.aesgcmEncrypt(key, aesGcmNonce, messageBytes, headerBytes);
  }

  public MessagePacketImpl(Header<TAuthData> header, Bytes cipheredMessageBytes) {
    super(header, cipheredMessageBytes);
  }

  @Override
<<<<<<< HEAD
  public V5Message decryptMessage(Bytes16 maskingIV, Bytes key, NodeRecordFactory nodeRecordFactory) {
    Bytes messageAD = Bytes.wrap(maskingIV, getHeader().getBytes());
    DiscoveryV5Message decodedDiscoveryMessage =
        new DiscoveryV5Message(
            CryptoUtil.aesgcmDecrypt(
                key,
                getHeader().getStaticHeader().getNonce(),
                getMessageCyphered(),
                messageAD));
=======
  public V5Message decryptMessage(Bytes key, NodeRecordFactory nodeRecordFactory) {
    DiscoveryV5MessageDecoder messageDecoder = new DiscoveryV5MessageDecoder(nodeRecordFactory);

    Bytes plainBytes =
        CryptoUtil.aesgcmDecrypt(
            key,
            getHeader().getAuthData().getAesGcmNonce(),
            getMessageBytes(),
            getHeader().getBytes());

>>>>>>> 8db508c4
    try {
      return messageDecoder.decode(plainBytes);
    } catch (Exception e) {
      throw new DecodeException("Error decoding message " + getBytes(), e);
    }
  }
}<|MERGE_RESOLUTION|>--- conflicted
+++ resolved
@@ -34,28 +34,15 @@
   }
 
   @Override
-<<<<<<< HEAD
   public V5Message decryptMessage(Bytes16 maskingIV, Bytes key, NodeRecordFactory nodeRecordFactory) {
+    DiscoveryV5MessageDecoder messageDecoder = new DiscoveryV5MessageDecoder(nodeRecordFactory);
+
     Bytes messageAD = Bytes.wrap(maskingIV, getHeader().getBytes());
-    DiscoveryV5Message decodedDiscoveryMessage =
-        new DiscoveryV5Message(
-            CryptoUtil.aesgcmDecrypt(
+    Bytes plainBytes = CryptoUtil.aesgcmDecrypt(
                 key,
                 getHeader().getStaticHeader().getNonce(),
                 getMessageCyphered(),
-                messageAD));
-=======
-  public V5Message decryptMessage(Bytes key, NodeRecordFactory nodeRecordFactory) {
-    DiscoveryV5MessageDecoder messageDecoder = new DiscoveryV5MessageDecoder(nodeRecordFactory);
-
-    Bytes plainBytes =
-        CryptoUtil.aesgcmDecrypt(
-            key,
-            getHeader().getAuthData().getAesGcmNonce(),
-            getMessageBytes(),
-            getHeader().getBytes());
-
->>>>>>> 8db508c4
+                messageAD);
     try {
       return messageDecoder.decode(plainBytes);
     } catch (Exception e) {
