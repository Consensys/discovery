/*
 * SPDX-License-Identifier: Apache-2.0
 */
package org.ethereum.beacon.discovery.packet;

import static java.util.Collections.emptyList;
import static org.assertj.core.api.Assertions.assertThat;
import static org.assertj.core.api.Assertions.assertThatThrownBy;

import java.util.List;
import java.util.stream.Stream;
import org.apache.tuweni.bytes.Bytes;
import org.apache.tuweni.bytes.Bytes32;
import org.apache.tuweni.units.bigints.UInt64;
import org.ethereum.beacon.discovery.message.FindNodeMessage;
import org.ethereum.beacon.discovery.message.MessageCode;
import org.ethereum.beacon.discovery.message.NodesMessage;
import org.ethereum.beacon.discovery.message.PingMessage;
import org.ethereum.beacon.discovery.message.PongMessage;
import org.ethereum.beacon.discovery.message.TalkReqMessage;
import org.ethereum.beacon.discovery.message.TalkRespMessage;
import org.ethereum.beacon.discovery.message.V5Message;
import org.ethereum.beacon.discovery.packet.OrdinaryMessagePacket.OrdinaryAuthData;
import org.ethereum.beacon.discovery.packet.impl.MessagePacketImpl;
import org.ethereum.beacon.discovery.packet.impl.OrdinaryMessageImpl;
import org.ethereum.beacon.discovery.schema.EnrField;
import org.ethereum.beacon.discovery.schema.IdentitySchemaInterpreter;
import org.ethereum.beacon.discovery.schema.NodeRecord;
import org.ethereum.beacon.discovery.schema.NodeRecordFactory;
import org.ethereum.beacon.discovery.type.Bytes12;
import org.ethereum.beacon.discovery.type.Bytes16;
import org.ethereum.beacon.discovery.util.DecodeException;
import org.ethereum.beacon.discovery.util.DecryptException;
import org.junit.jupiter.api.Test;
import org.junit.jupiter.params.ParameterizedTest;
import org.junit.jupiter.params.provider.Arguments;
import org.junit.jupiter.params.provider.MethodSource;
import org.web3j.rlp.RlpEncoder;
import org.web3j.rlp.RlpList;
import org.web3j.rlp.RlpString;

public class OrdinaryMessagePacketTest {

  private final Bytes32 srcNodeId =
      Bytes32.fromHexString("0xaaaa8419e9f49d0083561b48287df592939a8d19947d8c0ef88f2a4856a69fbb");
  private final Bytes32 destNodeId =
      Bytes32.fromHexString("0xbbbb9d047f0488c0b5a93c1c3f2d8bafc7c8ff337024a55434a0d0555de64db9");
  private final Bytes16 headerMaskingKey = Bytes16.wrap(destNodeId, 0);
  private final Bytes12 aesGcmNonce = Bytes12.fromHexString("0xffffffffffffffffffffffff");
  private final Bytes secretKey = Bytes.fromHexString("0x00000000000000000000000000000000");
  private final Bytes16 aesCtrIV = Bytes16.fromHexString("0x00000000000000000000000000000000");

  static Stream<Arguments> testMessages() {
    return Stream.of(
        Arguments.of(
            new PingMessage(Bytes.fromHexString("0x00000001"), UInt64.valueOf(2)),
            "Ping-1"),
        Arguments.of(
            new PingMessage(Bytes.fromHexString("0xFF00000000000001"), UInt64.MAX_VALUE),
            "Ping-2"),
        Arguments.of(
            new PongMessage(
                Bytes.fromHexString("0x00000001"),
                UInt64.valueOf(2),
                Bytes.fromHexString("0x01020304"),
                777),
            "Pong-1"),
        Arguments.of(
            new PongMessage(
                Bytes.fromHexString("0xFF00000000000001"),
                UInt64.MAX_VALUE,
                Bytes.fromHexString("0xFFFFFFFF"),
                65535),
            "Pong-2"),
        Arguments.of(
            new FindNodeMessage(Bytes.fromHexString("0x00000001"), List.of(255)),
            "FindNode-1"),
        Arguments.of(
            new FindNodeMessage(Bytes.fromHexString("0x00000001"), List.of(255, 254, 253)),
            "FindNode-2"),
        Arguments.of(
            new NodesMessage(Bytes.fromHexString("0x00000001"), 0, emptyList()),
            "Nodes-1"),
        Arguments.of(
            new NodesMessage(
                Bytes.fromHexString("0x00000001"),
                10000000,
                List.of(
                    NodeRecord.fromValues(
                        IdentitySchemaInterpreter.V4,
                        UInt64.MAX_VALUE,
                        List.of(
                            new EnrField("aaaaa1", Bytes.fromHexString("0xba0bab")),
                            new EnrField("aaaaa2", Bytes.fromHexString("0xb100da")))))),
            "Nodes-2"),
        Arguments.of(
            new TalkReqMessage(
<<<<<<< HEAD
                Bytes.fromHexString("0x00000001"), "proto1", Bytes.fromHexString("0x11223344")),
=======
                Bytes.fromHexString("0x00000001"),
                Bytes.fromHexString("0xaabbcc"),
                Bytes.fromHexString("0x11223344")),
            "0x00000000000000000000000000000000088B3D4342776668980A4ADF72A8FCAA963F24B27A2F6BB44C7ED5CA10E87DE130F94D2390B9853C3FCBA22B1E9472D43C9AE48D04689EBC4902ED931F66505EC85E3ACEB0F91DF8B8651F93C34F9F01DCC98D7F33D9F3",
>>>>>>> 8db508c4
            "TalkReq-1"),
        Arguments.of(
            new TalkRespMessage(
                Bytes.fromHexString("0x00000001"), Bytes.fromHexString("0x11223344")),
            "TalkResp-1"));
  }

  @ParameterizedTest(name = "{index} {2}")
  @MethodSource("testMessages")
  void testMessageRoundtrip(V5Message message, String name) {
    RawPacket rawPacket = createPacket(message);
    Bytes packetBytes = rawPacket.getBytes();

    RawPacket rawPacket1 = RawPacket.decode(packetBytes);
    OrdinaryMessagePacket packet =
        (OrdinaryMessagePacket) rawPacket1.demaskPacket(headerMaskingKey);
    V5Message message1 = packet.decryptMessage(aesCtrIV, secretKey, NodeRecordFactory.DEFAULT);
    assertThat(message1).isEqualTo(message);
  }

  @ParameterizedTest(name = "{index} {2}")
  @MethodSource("testMessages")
  void testDecryptingWithWrongKeyFails(V5Message message, String name) {
    Bytes packetBytes = createPacket(message).getBytes();
    MessagePacket<?> msgPacket =
        (MessagePacket<?>) RawPacket.decode(packetBytes).demaskPacket(headerMaskingKey);
    Bytes wrongSecretKey = Bytes.fromHexString("0x00000000000000000000000000000001");
    assertThatThrownBy(
            () -> {
              msgPacket.decryptMessage(aesCtrIV, wrongSecretKey, NodeRecordFactory.DEFAULT);
            })
        .isInstanceOf(DecryptException.class);
  }

  @ParameterizedTest(name = "{index} {2}")
  @MethodSource("testMessages")
  void testDecryptingWithWrongGcmNonceFails(V5Message message, String name) {
    Header<OrdinaryAuthData> header = Header
        .createOrdinaryHeader(srcNodeId, aesGcmNonce);
    Bytes12 wrongAesGcmNonce = Bytes12.fromHexString("0xafffffffffffffffffffffff");
    Bytes encryptedMessage =
        MessagePacketImpl.encrypt(
            header.getBytes(), message.getBytes(), wrongAesGcmNonce, secretKey);

    OrdinaryMessagePacket messagePacket = new OrdinaryMessageImpl(header, encryptedMessage);
    RawPacket rawPacket = RawPacket.createAndMask(aesCtrIV, messagePacket, headerMaskingKey);
    Bytes packetBytes = rawPacket.getBytes();

    MessagePacket<?> msgPacket =
        (MessagePacket<?>) RawPacket.decode(packetBytes).demaskPacket(headerMaskingKey);
    assertThatThrownBy(
            () -> {
              msgPacket.decryptMessage(aesCtrIV, secretKey, NodeRecordFactory.DEFAULT);
            })
        .isInstanceOf(DecryptException.class);
  }

  @Test
  void testDecryptingWithInvalidMessageCodeFails() {
    PingMessage pingMessage = new PingMessage(Bytes.fromHexString("0x00000001"), UInt64.valueOf(2));
    Header<OrdinaryAuthData> header = Header.createOrdinaryHeader(srcNodeId, aesGcmNonce);
    Bytes invalidMessageBytes = Bytes.wrap(Bytes.of(111), pingMessage.getBytes().slice(1));
    Bytes encryptedInvalidMessage =
        MessagePacketImpl.encrypt(header.getBytes(), invalidMessageBytes, aesGcmNonce, secretKey);

    OrdinaryMessagePacket messagePacket = new OrdinaryMessageImpl(header, encryptedInvalidMessage);
    RawPacket rawPacket = RawPacket.createAndMask(aesCtrIV, messagePacket, headerMaskingKey);
    Bytes packetBytes = rawPacket.getBytes();

    MessagePacket<?> msgPacket =
        (MessagePacket<?>) RawPacket.decode(packetBytes).demaskPacket(headerMaskingKey);
    assertThatThrownBy(
            () -> {
              msgPacket.decryptMessage(aesCtrIV, secretKey, NodeRecordFactory.DEFAULT);
            })
        .isInstanceOf(DecodeException.class);
  }

  @Test
  void testDecryptingRandomMessageFails() {
    Header<OrdinaryAuthData> header = Header.createOrdinaryHeader(srcNodeId, aesGcmNonce);

    OrdinaryMessagePacket messagePacket = OrdinaryMessagePacket
        .createRandom(header, Bytes.random(111));
    RawPacket rawPacket = RawPacket.createAndMask(aesCtrIV, messagePacket, headerMaskingKey);
    Bytes packetBytes = rawPacket.getBytes();

    MessagePacket<?> msgPacket =
        (MessagePacket<?>) RawPacket.decode(packetBytes).demaskPacket(headerMaskingKey);
    assertThatThrownBy(
            () -> {
              msgPacket.decryptMessage(aesCtrIV, secretKey, NodeRecordFactory.DEFAULT);
            })
        .isInstanceOf(DecodeException.class);
  }

  @ParameterizedTest(name = "{index} {2}")
  @MethodSource("testMessages")
  void testDecryptingWithInvalidMessageRlpFails(V5Message message, String name) {
    Header<OrdinaryAuthData> header = Header.createOrdinaryHeader(srcNodeId, aesGcmNonce);
    Bytes messageBytes = message.getBytes();
    Bytes invalidMessageBytes = messageBytes.slice(0, messageBytes.size() - 1);
    Bytes encryptedInvalidMessage =
        MessagePacketImpl.encrypt(header.getBytes(), invalidMessageBytes, aesGcmNonce, secretKey);

    OrdinaryMessagePacket messagePacket = new OrdinaryMessageImpl(header, encryptedInvalidMessage);
    RawPacket rawPacket = RawPacket.createAndMask(aesCtrIV, messagePacket, headerMaskingKey);
    Bytes packetBytes = rawPacket.getBytes();

    MessagePacket<?> msgPacket =
        (MessagePacket<?>) RawPacket.decode(packetBytes).demaskPacket(headerMaskingKey);
    assertThatThrownBy(
            () -> {
              msgPacket.decryptMessage(aesCtrIV, secretKey, NodeRecordFactory.DEFAULT);
            })
        .isInstanceOf(DecodeException.class);
  }

  @Test
  void testDecryptingWithInvalidMessageRequestIdRlpFails() {
    Header<OrdinaryAuthData> header = Header.createOrdinaryHeader(srcNodeId, aesGcmNonce);
    RlpList rlpList =
        new RlpList(
            new RlpList(), // should be RlpString with requestId
            RlpString.create(1));
    Bytes invalidMessageBytes =
        Bytes.concatenate(
            Bytes.of(MessageCode.PING.byteCode()), Bytes.wrap(RlpEncoder.encode(rlpList)));

    Bytes encryptedInvalidMessage =
        MessagePacketImpl.encrypt(header.getBytes(), invalidMessageBytes, aesGcmNonce, secretKey);

    OrdinaryMessagePacket messagePacket = new OrdinaryMessageImpl(header, encryptedInvalidMessage);
    RawPacket rawPacket = RawPacket.createAndMask(aesCtrIV, messagePacket, headerMaskingKey);
    Bytes packetBytes = rawPacket.getBytes();

    MessagePacket<?> msgPacket =
        (MessagePacket<?>) RawPacket.decode(packetBytes).demaskPacket(headerMaskingKey);
    assertThatThrownBy(
            () -> {
              msgPacket.decryptMessage(aesCtrIV, secretKey, NodeRecordFactory.DEFAULT);
            })
        .isInstanceOf(DecodeException.class);
  }

  private RawPacket createPacket(V5Message msg) {
    Header<OrdinaryAuthData> header = Header.createOrdinaryHeader(srcNodeId, aesGcmNonce);
    OrdinaryMessagePacket messagePacket = OrdinaryMessagePacket
        .create(aesCtrIV, header, msg, secretKey);
    return RawPacket.createAndMask(aesCtrIV, messagePacket, headerMaskingKey);
  }
}<|MERGE_RESOLUTION|>--- conflicted
+++ resolved
@@ -95,14 +95,10 @@
             "Nodes-2"),
         Arguments.of(
             new TalkReqMessage(
-<<<<<<< HEAD
-                Bytes.fromHexString("0x00000001"), "proto1", Bytes.fromHexString("0x11223344")),
-=======
                 Bytes.fromHexString("0x00000001"),
                 Bytes.fromHexString("0xaabbcc"),
                 Bytes.fromHexString("0x11223344")),
             "0x00000000000000000000000000000000088B3D4342776668980A4ADF72A8FCAA963F24B27A2F6BB44C7ED5CA10E87DE130F94D2390B9853C3FCBA22B1E9472D43C9AE48D04689EBC4902ED931F66505EC85E3ACEB0F91DF8B8651F93C34F9F01DCC98D7F33D9F3",
->>>>>>> 8db508c4
             "TalkReq-1"),
         Arguments.of(
             new TalkRespMessage(
