--- conflicted
+++ resolved
@@ -16,7 +16,6 @@
 
 import java.util.Collection;
 import java.util.HashMap;
-import java.util.List;
 import java.util.Map;
 import java.util.concurrent.CompletableFuture;
 import java.util.stream.Stream;
@@ -58,12 +57,8 @@
   private final KBuckets buckets = mock(KBuckets.class);
   private final FindNodesAction findNodesAction = mock(FindNodesAction.class);
 
-<<<<<<< HEAD
-  private final Map<NodeRecord, CompletableFuture<Void>> findNodeRequests = new HashMap<>();
-=======
-  private final Map<NodeRecordInfo, CompletableFuture<Collection<NodeRecord>>> findNodeRequests =
+  private final Map<NodeRecord, CompletableFuture<Collection<NodeRecord>>> findNodeRequests =
       new HashMap<>();
->>>>>>> 5959af3a
 
   private final RecursiveLookupTask task =
       new RecursiveLookupTask(buckets, findNodesAction, 4, TARGET, TARGET);
@@ -73,13 +68,8 @@
     when(findNodesAction.findNodes(any(), anyInt()))
         .then(
             invocation -> {
-<<<<<<< HEAD
               final NodeRecord queriedPeer = invocation.getArgument(0);
-              final CompletableFuture<Void> result = new CompletableFuture<>();
-=======
-              final NodeRecordInfo queriedPeer = invocation.getArgument(0);
               final CompletableFuture<Collection<NodeRecord>> result = new CompletableFuture<>();
->>>>>>> 5959af3a
               findNodeRequests.put(queriedPeer, result);
               return result;
             });
@@ -103,11 +93,7 @@
     when(buckets.streamClosestNodes(TARGET))
         .thenAnswer(invocation -> Stream.of(PEER1, PEER2, PEER3, PEER4));
 
-<<<<<<< HEAD
-    final CompletableFuture<List<NodeRecord>> complete = task.execute();
-=======
     final CompletableFuture<Collection<NodeRecord>> complete = task.execute();
->>>>>>> 5959af3a
 
     verify(findNodesAction).findNodes(PEER1, Functions.logDistance(TARGET, PEER1_ID));
     verify(findNodesAction).findNodes(PEER2, Functions.logDistance(TARGET, PEER2_ID));
@@ -137,11 +123,7 @@
   public void shouldStopWhenTargetNodeIsFound() {
     when(buckets.streamClosestNodes(TARGET)).thenReturn(Stream.of(PEER1, PEER2, PEER3, PEER4));
 
-<<<<<<< HEAD
-    final CompletableFuture<List<NodeRecord>> complete = task.execute();
-=======
     final CompletableFuture<Collection<NodeRecord>> complete = task.execute();
->>>>>>> 5959af3a
 
     verify(findNodesAction).findNodes(PEER1, Functions.logDistance(TARGET, PEER1_ID));
     verify(findNodesAction).findNodes(PEER2, Functions.logDistance(TARGET, PEER2_ID));
@@ -150,13 +132,8 @@
     assertFalse(complete.isDone());
 
     // Request to first peer completes. Target peer has now been found.
-<<<<<<< HEAD
     when(buckets.containsNode(TARGET)).thenReturn(true);
-    findNodeRequests.get(PEER1).complete(null);
-=======
-    when(nodeTable.getNode(TARGET)).thenReturn(Optional.of(targetPeer));
     findNodeRequests.get(PEER1).complete(emptyList());
->>>>>>> 5959af3a
 
     // No more requests are made
     verifyNoMoreInteractions(findNodesAction);
@@ -174,11 +151,7 @@
     when(buckets.streamClosestNodes(TARGET))
         .thenAnswer(invocation -> Stream.of(PEER1, PEER2, PEER3, PEER4, PEER5));
 
-<<<<<<< HEAD
-    final CompletableFuture<List<NodeRecord>> complete = task.execute();
-=======
     final CompletableFuture<Collection<NodeRecord>> complete = task.execute();
->>>>>>> 5959af3a
 
     verify(findNodesAction).findNodes(PEER1, Functions.logDistance(TARGET, PEER1_ID));
     verify(findNodesAction).findNodes(PEER2, Functions.logDistance(TARGET, PEER2_ID));
