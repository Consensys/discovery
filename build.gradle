//discovery v5

plugins {
  id 'java-library'
  id 'com.diffplug.gradle.spotless' version '3.26.0'
  id 'com.github.ben-manes.versions' version '0.27.0'
  id 'com.github.hierynomus.license' version '0.15.0'
  id 'io.spring.dependency-management' version '1.0.8.RELEASE'
  id 'net.ltgt.errorprone' version '1.1.1'
  id 'org.ajoberstar.grgit' version '4.0.2'
}

rootProject.version = calculatePublishVersion()
def specificVersion = calculateVersion()
def isDevelopBuild = rootProject.version.contains('develop')

apply from: "${rootDir}/gradle/versions.gradle"
apply from: "${rootDir}/gradle/check-licenses.gradle"
defaultTasks 'build', 'checkLicenses'

sourceCompatibility = '11'
targetCompatibility = '11'

repositories {
  jcenter()
  mavenCentral()
}

dependencies {
  implementation 'org.apache.tuweni:bytes'
  implementation 'org.apache.tuweni:units'
  implementation 'org.apache.tuweni:crypto'
  implementation 'org.bouncycastle:bcprov-jdk15on'

  implementation 'com.google.guava:guava'
  implementation 'io.projectreactor:reactor-core'
  implementation 'io.netty:netty-all'
  implementation 'io.vertx:vertx-core'
  implementation 'org.apache.logging.log4j:log4j-api'
  implementation 'org.apache.logging.log4j:log4j-core'
  implementation 'org.web3j:core'

  testImplementation 'org.assertj:assertj-core'
  testImplementation 'org.junit.jupiter:junit-jupiter-api'
  testImplementation 'org.junit.jupiter:junit-jupiter-params'
  testImplementation 'org.mockito:mockito-core'

  testRuntimeOnly 'org.junit.jupiter:junit-jupiter-engine'
  testRuntimeOnly 'org.apache.logging.log4j:log4j-slf4j-impl'

  errorprone("com.google.errorprone:error_prone_core")
}

spotless {
  java {
    target fileTree('.') {
      include '**/*.java'
      exclude '**.gradle/**'
    }

    importOrder 'tech.pegasys', 'net.consensys', 'java', ''
    trimTrailingWhitespace()
    endWithNewline()
    googleJavaFormat('1.7')
  }
}

license {
  header rootProject.file("gradle/java.license")
  skipExistingHeaders true
  mapping('java', 'SLASHSTAR_STYLE')
  exclude 'Dockerfile'
  exclude '*.go'
  ext.year = Calendar.getInstance().get(Calendar.YEAR)
}

tasks.withType(JavaCompile) {
  options.fork = true
  options.incremental = true
  options.compilerArgs += [
      '-Xlint:unchecked',
      '-Xlint:cast',
      '-Xlint:rawtypes',
      '-Xlint:overloads',
      '-Xlint:divzero',
      '-Xlint:finally',
      '-Xlint:static',
      '-Werror',
  ]

  options.errorprone {
    disableWarningsInGeneratedCode
    // Our equals need to be symmetric, this checker doesn't respect that.
    check('EqualsGetClass', net.ltgt.gradle.errorprone.CheckSeverity.OFF)
    // We like to use futures with no return values.
    check('FutureReturnValueIgnored', net.ltgt.gradle.errorprone.CheckSeverity.OFF)
    // We use the JSR-305 annotations instead of the Google annotations.
    check('ImmutableEnumChecker', net.ltgt.gradle.errorprone.CheckSeverity.OFF)

    check('FieldCanBeFinal', net.ltgt.gradle.errorprone.CheckSeverity.OFF)
    check('InsecureCryptoUsage', net.ltgt.gradle.errorprone.CheckSeverity.WARN)
    check('WildcardImport', net.ltgt.gradle.errorprone.CheckSeverity.WARN)

    // This check is broken in Java 12.  See https://github.com/google/error-prone/issues/1257
    if (JavaVersion.current() == JavaVersion.VERSION_12) {
      check('Finally', net.ltgt.gradle.errorprone.CheckSeverity.OFF)
    }
    // This check is broken after Java 12.  See https://github.com/google/error-prone/issues/1352
    if (JavaVersion.current() > JavaVersion.VERSION_12) {
      check('TypeParameterUnusedInFormals', net.ltgt.gradle.errorprone.CheckSeverity.OFF)
    }
  }
  options.encoding = 'UTF-8'

  jar {
    baseName project.name

    manifest {
      attributes(
          'Specification-Title': project.name,
          'Specification-Version': project.version,
          'Implementation-Title': project.name,
          'Implementation-Version': specificVersion
      )
    }
  }
}

test {
  jvmArgs = [
      '-Xmx4g',
      '-XX:-UseGCOverheadLimit',
  ]
  useJUnitPlatform()
  reports {
    junitXml.enabled = true
  }
}

javadoc {
  options.addStringOption('Xdoclint:all', '-quiet')
  options.addStringOption('Xwerror', '-html5')
  options.encoding = 'UTF-8'
}

task sourcesJar(type: Jar, dependsOn: classes) {
  classifier = 'sources'
  from sourceSets.main.allSource
}

task runTestDiscovery(type:JavaExec) {
    main = 'org.ethereum.beacon.discovery.app.DiscoveryTestServer'
    classpath = sourceSets.main.runtimeClasspath + sourceSets.test.runtimeClasspath
    systemProperty "log4j.configurationFile", "log4j2-test-discovery.xml"
}

<<<<<<< HEAD
=======
def resolvedVersion = calculateVersion()

>>>>>>> 479f37bb
def cloudsmithUser = project.hasProperty('cloudsmithUser') ? project.property('cloudsmithUser') : System.getenv('CLOUDSMITH_USER')
def cloudsmithKey = project.hasProperty('cloudsmithApiKey') ? project.property('cloudsmithApiKey') : System.getenv('CLOUDSMITH_API_KEY')

apply plugin: 'maven-publish'
publishing {
  repositories {
    maven {
      name = "cloudsmith"
      url = "https://api-g.cloudsmith.io/maven/consensys/maven/"
      credentials {
        username = cloudsmithUser
        password = cloudsmithKey
      }
    }
  }
  publications {
    mavenJava(MavenPublication) {
      groupId "tech.pegasys.discovery"
      version project.version
      from components.java
      artifact sourcesJar

      versionMapping {
        usage('java-api') { fromResolutionOf('runtimeClasspath') }
        usage('java-runtime') { fromResolutionResult() }
      }
      pom {
        name = "${project.name}"
        url = 'http://github.com/ConsenSys/discovery'
        licenses {
          license {
            name = 'The Apache License, Version 2.0'
            url = 'http://www.apache.org/licenses/LICENSE-2.0.txt'
          }
        }
        scm {
          connection = 'scm:git:git://github.com/ConsenSys/discovery.git'
          developerConnection = 'scm:git:ssh://github.com/ConsenSys/discovery.git'
          url = 'https://github.com/ConsenSys/discovery'
        }
      }
    }
  }
}

<<<<<<< HEAD

// Calculate the version that this build would be published under (if it is published)
// If this exact commit is tagged, use the tag
// If this is on a release-* branch, use the most recent tag appended with +develop (e.g. 0.1.1-RC1+develop)
// Otherwise, use develop
def calculatePublishVersion() {
  if (!grgit) {
    return 'UNKNOWN'
  }
  def specificVersion = calculateVersion()
  def isReleaseBranch = grgit.branch.current().name.startsWith('release-')
  if (specificVersion.contains('+')) {
    return isReleaseBranch ? "${specificVersion.substring(0, specificVersion.indexOf('+'))}+develop" : "develop"
  }
  return specificVersion
}

// Calculate the version that teku --version will report (among other places)
// If this exact commit is tagged, use the tag
// Otherwise use git describe --tags and replace the - after the tag with a +
=======
// Takes the version, and if -SNAPSHOT is part of it replaces SNAPSHOT
// with the git commit version.
>>>>>>> 479f37bb
def calculateVersion() {
  if (!grgit) {
    return 'UNKNOWN'
  }
  String version = grgit.describe(tags: true)
  def versionPattern = ~/^(?<lastVersion>.*)-(?<devVersion>[0-9]+-g[a-z0-9]+)$/
  def matcher = version =~ versionPattern
  if (matcher.find()) {
    return "${matcher.group("lastVersion")}+${matcher.group("devVersion")}"
  }
  return version
}

task printVersion() {
  doFirst {
    print "Specific version: ${specificVersion}  Publish version: ${project.version}"
  }
}


def getCheckedOutGitCommitHash() {
  def takeFromHash = 8
  grgit ? grgit.head().id.take(takeFromHash) : 'UNKNOWN'
}<|MERGE_RESOLUTION|>--- conflicted
+++ resolved
@@ -154,11 +154,6 @@
     systemProperty "log4j.configurationFile", "log4j2-test-discovery.xml"
 }
 
-<<<<<<< HEAD
-=======
-def resolvedVersion = calculateVersion()
-
->>>>>>> 479f37bb
 def cloudsmithUser = project.hasProperty('cloudsmithUser') ? project.property('cloudsmithUser') : System.getenv('CLOUDSMITH_USER')
 def cloudsmithKey = project.hasProperty('cloudsmithApiKey') ? project.property('cloudsmithApiKey') : System.getenv('CLOUDSMITH_API_KEY')
 
@@ -204,7 +199,6 @@
   }
 }
 
-<<<<<<< HEAD
 
 // Calculate the version that this build would be published under (if it is published)
 // If this exact commit is tagged, use the tag
@@ -225,10 +219,6 @@
 // Calculate the version that teku --version will report (among other places)
 // If this exact commit is tagged, use the tag
 // Otherwise use git describe --tags and replace the - after the tag with a +
-=======
-// Takes the version, and if -SNAPSHOT is part of it replaces SNAPSHOT
-// with the git commit version.
->>>>>>> 479f37bb
 def calculateVersion() {
   if (!grgit) {
     return 'UNKNOWN'
@@ -246,10 +236,4 @@
   doFirst {
     print "Specific version: ${specificVersion}  Publish version: ${project.version}"
   }
-}
-
-
-def getCheckedOutGitCommitHash() {
-  def takeFromHash = 8
-  grgit ? grgit.head().id.take(takeFromHash) : 'UNKNOWN'
 }